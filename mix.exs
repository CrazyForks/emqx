defmodule EMQXUmbrella.MixProject do
  use Mix.Project

  @moduledoc """

  The purpose of this file is to configure the release of EMQX under
  Mix.  Since EMQX uses its own configuration conventions and startup
  procedures, one cannot simply use `iex -S mix`.  Instead, it's
  recommended to build and use the release.

  ## Profiles

  To control the profile and edition to build, we case split on the
  `PROFILE` value.

  The following profiles are valid:

    * `emqx-enterprise`
    * `emqx-enterprise-pkg`
    * `emqx-enterprise-test` (only for running tests)
    * `dev` -> same as `emqx-enterprise`, for convenience

  ## Release Environment Variables

  The release build is controlled by a few environment variables.

    * `PROFILE` - defines the EMQX profile to use.
    * `ELIXIR_MAKE_TAR` - If set to `yes`, will produce a `.tar.gz`
      tarball along with the release.
  """

  @default_profile_bin "emqx-enterprise"

  def project() do
    profile_info = check_profile!()
    version = pkg_vsn()

    [
      apps_path: "apps",
      erlc_options: erlc_options(version),
      version: version,
      deps: deps(profile_info, version),
      releases: releases(),
      aliases: aliases()
    ]
  end

  @doc """
  Please try to add dependencies that used by a single umbrella application in the
  application's own `mix.exs` file, if possible.  If it's shared by more than one
  application, or if the dependency requires an `override: true` option, add a new clause
  to `common_dep/1` so that we centralize versions in this root `mix.exs` file as much as
  possible.

  Here, transitive dependencies from our app dependencies should be placed when there's a
  need to override them.  For example, since `jsone` is a dependency to `rocketmq` and to
  `erlavro`, which are both dependencies and not umbrella apps, we need to add the
  override here.  Also, there are cases where adding `override: true` to the umbrella
  application dependency simply won't satisfy mix.  In such cases, it's fine to add it
  here.
  """
  def deps(_profile_info, _version) do
    # we need several overrides here because dependencies specify
    # other exact versions, and not ranges.
    common_deps() ++
      quicer_dep() ++
      jq_dep() ++
      extra_release_apps() ++
      overridden_deps()
  end

  def overridden_deps() do
    [
      common_dep(:lc),
      # in conflict between typerefl and emqx_utils
      {:erlang_qq, github: "k32/erlang_qq", tag: "1.0.0", override: true},
      common_dep(:typerefl),
      common_dep(:ehttpc),
      common_dep(:gproc),
      common_dep(:jiffy),
      common_dep(:cowboy),
      common_dep(:esockd),
      common_dep(:rocksdb),
      common_dep(:ekka),
      common_dep(:gen_rpc),
      common_dep(:grpc),
      common_dep(:minirest),
      common_dep(:ecpool),
      common_dep(:replayq),
      # maybe forbid to fetch quicer
      common_dep(:emqtt),
      common_dep(:rulesql),
      common_dep(:telemetry),
      # in conflict by emqtt and hocon
      common_dep(:getopt),
      common_dep(:snabbkaffe),
      common_dep(:hocon),
      common_dep(:emqx_http_lib),
      common_dep(:jose),
      # in conflict by ehttpc and emqtt
      common_dep(:gun),
      # in conflict by emqx_connector and system_monitor
      common_dep(:epgsql),
      # in conflict by emqx and observer_cli
      common_dep(:recon),
      common_dep(:jsx),
      # in conflict by erlavro and rocketmq
      common_dep(:jsone),
      # dependencies of dependencies; we choose specific refs to match
      # what rebar3 chooses.
      # in conflict by gun and emqtt
      common_dep(:cowlib),
      # in conflict by cowboy_swagger and cowboy
      common_dep(:ranch),
      # in conflict by grpc and eetcd
      common_dep(:gpb),
      common_dep(:hackney),
      # set by hackney (dependency)
      {:ssl_verify_fun, "1.1.7", override: true},
      common_dep(:bcrypt),
      common_dep(:uuid),
      {:quickrand, github: "okeuday/quickrand", tag: "v2.0.6", override: true},
      common_dep(:ra),
      {:mimerl, "1.2.0", override: true},
      common_dep(:sasl_auth),
      # avlizer currently uses older :erlavro version
      common_dep(:erlavro),
      # in conflict by erlavro
      common_dep(:snappyer),
      common_dep(:crc32cer),
      # transitive dependency of pulsar-client-erl, and direct dep in s3tables bridge
      common_dep(:murmerl3),
      common_dep(:unicode_util_compat)
    ]
  end

  def extra_release_apps() do
    [
      common_dep(:redbug),
      common_dep(:observer_cli),
      common_dep(:system_monitor)
    ]
  end

  def common_dep(dep_name, overrides) do
    case common_dep(dep_name) do
      {^dep_name, opts} ->
        {dep_name, Keyword.merge(opts, overrides)}

      {^dep_name, tag, opts} when is_binary(tag) ->
        {dep_name, tag, Keyword.merge(opts, overrides)}
    end
  end

  def common_dep(:ekka), do: {:ekka, github: "emqx/ekka", tag: "0.23.0", override: true}

  def common_dep(:esockd),
    do: {:esockd, github: "emqx/esockd", tag: "5.15.0", override: true}

  def common_dep(:gproc), do: {:gproc, github: "emqx/gproc", tag: "0.9.0.1", override: true}
  def common_dep(:hocon), do: {:hocon, github: "emqx/hocon", tag: "0.45.4", override: true}
  def common_dep(:lc), do: {:lc, github: "emqx/lc", tag: "0.3.4", override: true}
  # in conflict by ehttpc and emqtt
  def common_dep(:gun), do: {:gun, "2.1.0", override: true}
  # in conflict by cowboy_swagger and cowboy
  def common_dep(:ranch), do: {:ranch, github: "emqx/ranch", tag: "2.2.0-emqx-1", override: true}

  def common_dep(:ehttpc),
    do: {:ehttpc, github: "emqx/ehttpc", tag: "0.7.1", override: true}

  def common_dep(:jiffy), do: {:jiffy, "1.1.2", override: true}

  def common_dep(:grpc),
    do:
      {:grpc,
       github: "emqx/grpc-erl", tag: "0.7.2", override: true, system_env: emqx_app_system_env()}

  def common_dep(:cowboy),
    do: {:cowboy, github: "emqx/cowboy", tag: "2.13.0-emqx-2", override: true}

  def common_dep(:hackney),
    do: {:hackney, github: "emqx/hackney", tag: "1.24.1-emqx2", override: true}

  def common_dep(:jsone), do: {:jsone, github: "emqx/jsone", tag: "1.7.1", override: true}
  def common_dep(:ecpool), do: {:ecpool, github: "emqx/ecpool", tag: "0.6.1", override: true}
  def common_dep(:replayq), do: {:replayq, github: "emqx/replayq", tag: "0.4.1", override: true}
  def common_dep(:jsx), do: {:jsx, github: "talentdeficit/jsx", tag: "v3.1.0", override: true}
  # in conflict by emqtt and hocon
  def common_dep(:getopt), do: {:getopt, "1.0.2", override: true}
  def common_dep(:telemetry), do: {:telemetry, "1.3.0", manager: :rebar3, override: true}
  # in conflict by grpc and eetcd
  def common_dep(:gpb), do: {:gpb, "4.21.1", override: true, runtime: false}
  def common_dep(:ra), do: {:ra, github: "emqx/ra", tag: "v2.15.2-emqx-3", override: true}

  # in conflict by emqx_connector and system_monitor
  def common_dep(:epgsql), do: {:epgsql, github: "emqx/epgsql", tag: "4.7.1.4", override: true}
  def common_dep(:sasl_auth), do: {:sasl_auth, "2.3.3", override: true}
  def common_dep(:gen_rpc), do: {:gen_rpc, github: "emqx/gen_rpc", tag: "3.4.3", override: true}

  def common_dep(:system_monitor),
    do: {:system_monitor, github: "ieQu1/system_monitor", tag: "3.0.6"}

  def common_dep(:uuid), do: {:uuid, github: "okeuday/uuid", tag: "v2.0.6", override: true}
  def common_dep(:redbug), do: {:redbug, github: "emqx/redbug", tag: "2.0.10"}
  def common_dep(:observer_cli), do: {:observer_cli, "1.8.2"}

  def common_dep(:jose),
    do: {:jose, github: "potatosalad/erlang-jose", tag: "1.11.2", override: true}

  def common_dep(:rulesql), do: {:rulesql, github: "emqx/rulesql", tag: "0.2.1"}

  def common_dep(:bcrypt),
    do: {:bcrypt, github: "emqx/erlang-bcrypt", tag: "0.6.3", override: true}

  def common_dep(:minirest),
    do: {:minirest, github: "emqx/minirest", tag: "1.4.10", override: true}

  # maybe forbid to fetch quicer
  def common_dep(:emqtt),
    do:
      {:emqtt,
       github: "emqx/emqtt", tag: "1.14.6", override: true, system_env: maybe_no_quic_env()}

  def common_dep(:typerefl),
    do: {:typerefl, github: "ieQu1/typerefl", tag: "0.9.6", override: true}

  def common_dep(:rocksdb),
    do: {:rocksdb, github: "emqx/erlang-rocksdb", tag: "1.8.0-emqx-8", override: true}

  def common_dep(:emqx_http_lib),
    do: {:emqx_http_lib, github: "emqx/emqx_http_lib", tag: "0.5.3", override: true}

  def common_dep(:cowlib),
    do: {:cowlib, "2.14.0", override: true}

  def common_dep(:snabbkaffe),
    do: {
      :snabbkaffe,
      ## without this, snabbkaffe is compiled with `-define(snk_kind, '$kind')`, which
      ## will basically make events in tests never match any predicates.
      github: "kafka4beam/snabbkaffe",
      tag: "1.0.10",
      override: true,
      system_env: emqx_app_system_env()
    }

  def common_dep(:recon),
    do: {:recon, github: "ferd/recon", tag: "2.5.6", override: true}

  def common_dep(:ots_erl),
    do: {:ots_erl, github: "emqx/ots_erl", tag: "0.2.3", override: true}

  def common_dep(:influxdb),
    do: {:influxdb, github: "emqx/influxdb-client-erl", tag: "1.1.13", override: true}

  def common_dep(:wolff), do: {:wolff, "4.0.10"}
  def common_dep(:brod_gssapi), do: {:brod_gssapi, "0.1.3"}

  def common_dep(:kafka_protocol),
    do: {:kafka_protocol, "4.2.7", override: true}

<<<<<<< HEAD
  def common_dep(:brod), do: {:brod, "4.4.4"}

=======
  def common_dep(:brod), do: {:brod, "4.4.5"}
>>>>>>> 54433dc4
  ## TODO: remove `mix.exs` from `wolff` and remove this override
  ## TODO: remove `mix.exs` from `pulsar` and remove this override
  def common_dep(:snappyer), do: {:snappyer, "1.2.10", override: true}
  def common_dep(:crc32cer), do: {:crc32cer, "1.0.3", override: true}
  def common_dep(:jesse), do: {:jesse, github: "emqx/jesse", tag: "1.8.1.1"}

  def common_dep(:erlavro),
    do: {:erlavro, github: "emqx/erlavro", tag: "2.10.2-emqx-3", override: true}

  def common_dep(:erlcloud), do: {:erlcloud, github: "emqx/erlcloud", tag: "3.8.3.0"}

  # transitive dependency of pulsar-client-erl, and direct dep in s3tables bridge
  def common_dep(:murmerl3),
    do: {:murmerl3, github: "emqx/murmerl3", tag: "0.1.0-emqx.1", override: true}

  def common_dep(:brod_oauth),
    do: {:brod_oauth, "0.1.1"}

  def common_dep(:unicode_util_compat),
    do: {:unicode_util_compat, "0.7.1", override: true}

  def common_dep(:proper),
    # TODO: {:proper, "1.5.0"}, when it's published to hex.pm
    do: {:proper, github: "proper-testing/proper", tag: "v1.5.0", override: true}

  def emqx_app_system_env() do
    k = {__MODULE__, :emqx_app_system_env}

    get_memoized(k, fn ->
      emqx_app_system_env(pkg_vsn())
    end)
  end

  def emqx_app_system_env(version) do
    erlc_options(version)
    |> dump_as_erl()
    |> then(&[{"ERL_COMPILER_OPTIONS", &1}])
  end

  defp erlc_options(version) do
    [
      :debug_info,
      {:compile_info, [{:emqx_vsn, String.to_charlist(version)}]},
      # TODO: remove
      {:d, :EMQX_RELEASE_EDITION, :ee},
      {:d, :EMQX_ELIXIR},
      {:d, :EMQX_FLAVOR, get_emqx_flavor()},
      {:d, :snk_kind, :msg}
    ] ++
      singleton(not test_env?(), :compressed) ++
      singleton(not test_env?(), :deterministic) ++
      singleton(test_env?(), {:d, :TEST}) ++
      singleton(test_env?(), {:parse_transform, :cth_readable_transform}) ++
      singleton(enable_broker_instr?(), {:d, :EMQX_BROKER_INSTR}) ++
      singleton(not enable_quicer?(), {:d, :BUILD_WITHOUT_QUIC}) ++
      singleton(store_state_in_ds?(), {:d, :STORE_STATE_IN_DS, true})
  end

  defp enable_broker_instr?() do
    "1" == System.get_env("EMQX_BROKER_INSTR")
  end

  defp store_state_in_ds?() do
    "1" == System.get_env("STORE_STATE_IN_DS")
  end

  defp singleton(false, _value), do: []
  defp singleton(true, value), do: [value]

  def profile_info() do
    k = {__MODULE__, :profile_info}
    get_memoized(k, &check_profile!/0)
  end

  def pkg_vsn() do
    k = {__MODULE__, :pkg_vsn}
    get_memoized(k, &do_pkg_vsn/0)
  end

  def common_deps() do
    if test_env?() do
      [
        {:bbmustache, "1.10.0"},
        {:cth_readable, "1.5.1"},
        common_dep(:proper),
        {:meck, "0.9.2"}
      ]
    else
      []
    end
  end

  def extra_applications() do
    k = {__MODULE__, :extra_applications}

    get_memoized(k, fn ->
      if test_env?() do
        [:eunit, :common_test, :dialyzer, :mnesia, :cth_readable]
      else
        []
      end
    end)
  end

  def erlc_paths() do
    k = {__MODULE__, :erlc_paths}

    get_memoized(k, fn ->
      if test_env?() do
        ["src", "test"]
      else
        ["src"]
      end
    end)
  end

  def erlc_options() do
    k = {__MODULE__, :erlc_options}

    get_memoized(k, fn ->
      version = pkg_vsn()
      erlc_options(version)
    end)
  end

  def strict_erlc_options() do
    k = {__MODULE__, :strict_erlc_options}

    get_memoized(k, fn ->
      erlc_options() ++
        [
          :warn_unused_vars,
          :warn_shadow_vars,
          :warn_unused_import,
          :warn_obsolete_guard,
          :warnings_as_errors
        ]
    end)
  end

  def test_env?() do
    k = {__MODULE__, :test_env?}

    get_memoized(k, fn ->
      env = to_string(Mix.env())
      System.get_env("TEST") == "1" || env =~ ~r/-test$/
    end)
  end

  def set_test_env!(test_env?) do
    k = {__MODULE__, :test_env?}
    :persistent_term.put(k, test_env?)
  end

  defp get_memoized(k, compute_fn) do
    case :persistent_term.get(k, :undefined) do
      :undefined ->
        res = compute_fn.()
        :persistent_term.put(k, res)
        res

      res ->
        res
    end
  end

  def maybe_no_quic_env() do
    if not enable_quicer?() do
      [{"BUILD_WITHOUT_QUIC", "true"}]
    else
      []
    end
  end

  defp releases() do
    [
      emqx: fn ->
        %{
          release_type: release_type,
          package_type: package_type,
          edition_type: edition_type
        } = check_profile!()

        base_steps = [
          &merge_config/1,
          &make_docs/1,
          :assemble,
          &create_RELEASES/1,
          &copy_files(&1, release_type, package_type, edition_type),
          &copy_escript(&1, "nodetool"),
          &copy_escript(&1, "install_upgrade.escript"),
          &strip_dependency_beams/1,
          &cleanup_release_package/1
        ]

        steps =
          if System.get_env("ELIXIR_MAKE_TAR") == "yes" do
            base_steps ++
              [
                &prepare_tar_overlays/1,
                :tar
              ]
          else
            base_steps
          end

        [
          applications: applications(release_type, edition_type),
          skip_mode_validation_for: [
            :lc,
            :emqx_mix,
            :emqx_bpapi,
            :emqx_machine,
            :emqx_gateway,
            :emqx_gateway_stomp,
            :emqx_gateway_mqttsn,
            :emqx_gateway_coap,
            :emqx_gateway_lwm2m,
            :emqx_gateway_exproto,
            :emqx_dashboard,
            :emqx_dashboard_sso,
            :emqx_audit,
            :emqx_mt,
            :emqx_resource,
            :emqx_connector,
            :emqx_exhook,
            :emqx_bridge,
            :emqx_bridge_mqtt,
            :emqx_modules,
            :emqx_management,
            :emqx_retainer,
            :emqx_prometheus,
            :emqx_rule_engine,
            :emqx_auto_subscribe,
            :emqx_slow_subs,
            :emqx_plugins,
            :emqx_ft,
            :emqx_s3,
            :emqx_opentelemetry,
            :emqx_durable_storage,
            :emqx_ds_builtin_local,
            :emqx_ds_builtin_raft,
            :rabbit_common,
            :emqx_eviction_agent,
            :emqx_node_rebalance
          ],
          steps: steps,
          strip_beams: [
            compress: true,
            keep: ["Dbgi", "Docs", "CInf"]
          ]
        ]
      end
    ]
  end

  def applications(_release_type, _edition_type) do
    {:ok,
     [
       %{
         db_apps: db_apps,
         system_apps: system_apps,
         common_business_apps: common_business_apps,
         ee_business_apps: ee_business_apps
       }
     ]} = :file.consult("apps/emqx_machine/priv/reboot_lists.eterm")

    business_apps = common_business_apps ++ ee_business_apps

    system_apps =
      Enum.map(system_apps, fn app ->
        if is_atom(app), do: {app, :permanent}, else: app
      end)

    db_apps = Enum.map(db_apps, &{&1, :load})
    business_apps = Enum.map(business_apps, &{&1, :load})

    unavailable_apps = unavailable_apps()

    [system_apps, db_apps, [emqx_ctl: :permanent, emqx_machine: :permanent], business_apps]
    |> List.flatten()
    |> Enum.reject(fn {app, _mode} -> app in unavailable_apps end)
  end

  defp unavailable_apps() do
    [
      quicer: enable_quicer?(),
      jq: enable_jq?(),
      observer: has_app?(:observer),
      mnesia_rocksdb: enable_rocksdb?()
    ]
    |> Enum.reject(fn {_, enabled?} -> enabled? end)
    |> MapSet.new(fn {app, _enabled?} -> app end)
  end

  def check_profile!() do
    valid_envs = [
      :"emqx-enterprise",
      :"emqx-enterprise-test",
      :"emqx-enterprise-pkg"
    ]

    if Mix.env() == :dev do
      env_profile = System.get_env("PROFILE")

      if env_profile do
        # copy from PROFILE env var
        System.get_env("PROFILE")
        |> String.to_atom()
        |> Mix.env()
      else
        Mix.env(:"emqx-enterprise")
      end
    end

    if Mix.env() not in valid_envs do
      formatted_envs =
        valid_envs
        |> Enum.map(&"  * #{&1}")
        |> Enum.join("\n")

      Mix.raise("""
      Invalid env #{Mix.env()}.  Valid options are:
      #{formatted_envs}
      """)
    end

    mix_env = Mix.env()

    {
      release_type,
      package_type,
      edition_type
    } =
      case mix_env do
        :dev ->
          {:standard, :bin, :enterprise}

        :"emqx-enterprise" ->
          {:standard, :bin, :enterprise}

        :"emqx-enterprise-test" ->
          {:standard, :bin, :enterprise}

        :"emqx-enterprise-pkg" ->
          {:standard, :pkg, :enterprise}
      end

    test? = to_string(mix_env) =~ ~r/-test$/ || test_env?()

    normalize_env!(test?)

    # Mix.debug(true)

    if Mix.debug?() do
      Mix.shell().info([
        :blue,
        "mix_env: #{Mix.env()}",
        "; release type: #{release_type}",
        "; package type: #{package_type}",
        "; edition type: #{edition_type}",
        "; test env?: #{test?}"
      ])
    end

    test? = to_string(mix_env) =~ ~r/-test$/ || test_env?()

    normalize_env!(test?)

    # Mix.debug(true)

    if Mix.debug?() do
      Mix.shell().info([
        :blue,
        "mix_env: #{Mix.env()}",
        "; release type: #{release_type}",
        "; package type: #{package_type}",
        "; edition type: #{edition_type}",
        "; test env?: #{test?}"
      ])
    end

    %{
      release_type: release_type,
      package_type: package_type,
      edition_type: edition_type,
      test?: test?
    }
  end

  #############################################################################
  #  Custom Steps
  #############################################################################

  # Gathers i18n files and merge them before producing docs and schemas.
  defp merge_config(release) do
    {_, 0} = System.cmd("bash", ["-c", "./scripts/merge-config.escript"])
    release
  end

  defp make_docs(release) do
    profile = System.get_env("PROFILE", @default_profile_bin)
    os_cmd("build", [profile, "docs"])
    release
  end

  defp copy_files(release, release_type, package_type, edition_type) do
    overwrite? = Keyword.get(release.options, :overwrite, false)

    bin = Path.join(release.path, "bin")
    etc = Path.join(release.path, "etc")
    log = Path.join(release.path, "log")
    plugins = Path.join(release.path, "plugins")

    Mix.Generator.create_directory(bin)
    Mix.Generator.create_directory(etc)
    Mix.Generator.create_directory(log)
    Mix.Generator.create_directory(plugins)
    Mix.Generator.create_directory(Path.join(etc, "certs"))

    Enum.each(
      ["mnesia", "configs", "patches", "scripts"],
      fn dir ->
        path = Path.join([release.path, "data", dir])
        Mix.Generator.create_directory(path)
      end
    )

    Mix.Generator.copy_file(
      "apps/emqx_auth/etc/acl.conf",
      Path.join(etc, "acl.conf"),
      force: overwrite?
    )

    # required by emqx_auth
    File.cp_r!(
      "apps/emqx/etc/certs",
      Path.join(etc, "certs")
    )

    File.cp_r!(
      "rel/config/examples",
      Path.join(etc, "examples"),
      force: overwrite?
    )

    # this is required by the produced escript / nodetool
    Mix.Generator.copy_file(
      Path.join(release.version_path, "start_clean.boot"),
      Path.join(bin, "no_dot_erlang.boot"),
      force: overwrite?
    )

    assigns = template_vars(release, release_type, package_type, edition_type)

    # This is generated by `scripts/merge-config.escript` or `make merge-config`
    # So, this should be run before the release.
    # TODO: run as a "compiler" step???
    render_template(
      "apps/emqx/etc/ssl_dist.conf",
      assigns,
      Path.join(etc, "ssl_dist.conf")
    )

    render_template(
      "apps/emqx_conf/etc/emqx.conf.all",
      assigns,
      Path.join(etc, "emqx.conf")
    )

    render_template(
      "apps/emqx_conf/etc/base.hocon",
      assigns,
      Path.join(etc, "base.hocon")
    )

    render_template(
      "rel/emqx_vars",
      assigns,
      Path.join([release.path, "releases", "emqx_vars"])
    )

    vm_args_template_path =
      case release_type do
        _ ->
          "apps/emqx/etc/vm.args.cloud"
      end

    render_template(
      vm_args_template_path,
      assigns,
      [
        Path.join(etc, "vm.args"),
        Path.join(release.version_path, "vm.args")
      ]
    )

    for name <- [
          "emqx",
          "emqx_ctl"
        ] do
      Mix.Generator.copy_file(
        "bin/#{name}",
        Path.join(bin, name),
        force: overwrite?
      )

      # Files with the version appended are expected by the release
      # upgrade script `install_upgrade.escript`
      Mix.Generator.copy_file(
        Path.join(bin, name),
        Path.join(bin, name <> "-#{release.version}"),
        force: overwrite?
      )
    end

    for base_name <- ["emqx", "emqx_ctl"],
        suffix <- ["", "-#{release.version}"] do
      name = base_name <> suffix
      File.chmod!(Path.join(bin, name), 0o755)
    end

    Mix.Generator.copy_file(
      "bin/node_dump",
      Path.join(bin, "node_dump"),
      force: overwrite?
    )

    File.chmod!(Path.join(bin, "node_dump"), 0o755)

    Mix.Generator.copy_file(
      "bin/emqx_cluster_rescue",
      Path.join(bin, "emqx_cluster_rescue"),
      force: overwrite?
    )

    File.chmod!(Path.join(bin, "emqx_cluster_rescue"), 0o755)

    Mix.Generator.copy_file(
      "bin/emqx_fw",
      Path.join(bin, "emqx_fw"),
      force: overwrite?
    )

    File.chmod!(Path.join(bin, "emqx_fw"), 0o755)

    render_template(
      "rel/BUILD_INFO",
      assigns,
      Path.join(release.version_path, "BUILD_INFO")
    )

    release
  end

  defp render_template(template, assigns, target) when is_binary(target) do
    render_template(template, assigns, [target])
  end

  defp render_template(template, assigns, tartgets) when is_list(tartgets) do
    rendered =
      File.read!(template)
      |> from_rebar_to_eex_template()
      |> EEx.eval_string(assigns)

    for target <- tartgets do
      File.write!(target, rendered)
    end
  end

  # needed by nodetool and by release_handler
  defp create_RELEASES(release) do
    apps =
      Enum.map(release.applications, fn {app_name, app_props} ->
        app_vsn = Keyword.fetch!(app_props, :vsn)

        app_path =
          "./lib"
          |> Path.join("#{app_name}-#{app_vsn}")
          |> to_charlist()

        {app_name, app_vsn, app_path}
      end)

    release_entry = [
      {
        :release,
        to_charlist(release.name),
        to_charlist(release.version),
        release.erts_version,
        apps,
        :permanent
      }
    ]

    release.path
    |> Path.join("releases")
    |> Path.join("RELEASES")
    |> File.open!([:write, :utf8], fn handle ->
      IO.puts(handle, "%% coding: utf-8")
      :io.format(handle, ~c"~tp.~n", [release_entry])
    end)

    release
  end

  defp copy_escript(release, escript_name) do
    [shebang, rest] =
      "bin/#{escript_name}"
      |> File.read!()
      |> String.split("\n", parts: 2)

    # the elixir version of escript + start.boot required the boot_var
    # RELEASE_LIB to be defined.
    # enable-feature is not required when 1.6.x
    boot_var = "%%!-boot_var RELEASE_LIB $RUNNER_ROOT_DIR/lib -enable-feature maybe_expr"

    # Files with the version appended are expected by the release
    # upgrade script `install_upgrade.escript`
    Enum.each(
      [escript_name, escript_name <> "-" <> release.version],
      fn name ->
        path = Path.join([release.path, "bin", name])
        File.write!(path, [shebang, "\n", boot_var, "\n", rest])
      end
    )

    release
  end

  # The `:tar` built-in step in Mix Release does not currently add the
  # `etc` directory into the resulting tarball.  The workaround is to
  # add those to the `:overlays` key before running `:tar`.
  # See: https://hexdocs.pm/mix/1.13.4/Mix.Release.html#__struct__/0
  defp prepare_tar_overlays(release) do
    Map.update!(
      release,
      :overlays,
      &[
        "etc",
        "data",
        "plugins",
        "log",
        "bin/node_dump"
        | &1
      ]
    )
  end

  defp strip_dependency_beams(release) do
    umbrella_apps =
      Mix.Dep.Umbrella.loaded()
      |> MapSet.new(& &1.app)

    release.applications
    |> Stream.reject(fn {app, props} ->
      app in umbrella_apps || props[:otp_app?]
    end)
    |> Enum.each(fn {app, props} ->
      vsn = Keyword.fetch!(props, :vsn)
      ebin_path = Path.join([release.path, "lib", "#{app}-#{vsn}", "ebin"])

      for file <- File.ls!(ebin_path) do
        file = Path.join(ebin_path, file)
        binary = File.read!(file)

        with {:ok, binary} <- Mix.Release.strip_beam(binary, keep: ["Dbgi"], compress: true) do
          File.write!(file, binary)
        end
      end
    end)

    release
  end

  defp cleanup_release_package(release) do
    release.path
    |> List.wrap()
    |> Mix.Utils.extract_files("swagger*.{css,js}.map")
    |> Enum.each(&File.rm!/1)

    ## mix copies the whole ERTS bin, which contains some extra executables we don't want.
    executables_to_delete =
      MapSet.new([
        "dialyzer",
        "ct_run",
        "typer",
        "erlc"
      ])

    erts_bin_dir =
      [release.path, "erts-*", "bin"]
      |> Path.join()
      |> Path.wildcard()
      |> hd()

    erts_bin_dir
    |> File.ls!()
    |> Enum.filter(&(&1 in executables_to_delete))
    |> Enum.each(fn f ->
      f = Path.join(erts_bin_dir, f)
      File.rm!(f)
    end)

    release
  end

  #############################################################################
  #  Checks
  #############################################################################

  @doc """
  Equivalent to rebar3's `{xref_queries, _}`.
  """
  def xref_queries() do
    [
      {"E || \"mnesia\":\"dirty_delete.*\"/\".*\" : Fun", []},
      {"E || \"mnesia\":\"transaction\"/\".*\" : Fun", []},
      {"E || \"mnesia\":\"async_dirty\"/\".*\" : Fun", []},
      {"E || \"mnesia\":\"clear_table\"/\".*\" : Fun", []},
      {"E || \"mnesia\":\"create_table\"/\".*\" : Fun", []},
      {"E || \"mnesia\":\"delete_table\"/\".*\" : Fun", []}
    ]
  end

  @doc """
  Modules that should not be checked by dialyzer.
  """
  def dialyzer_excluded_mods() do
    [
      :emqx_exproto_v_1_connection_unary_handler_bhvr,
      :emqx_exproto_v_1_connection_handler_client,
      :emqx_exproto_v_1_connection_handler_bhvr,
      :emqx_exproto_v_1_connection_adapter_client,
      :emqx_exproto_v_1_connection_adapter_bhvr,
      :emqx_exproto_v_1_connection_unary_handler_client,
      :emqx_exhook_v_2_hook_provider_client,
      :emqx_exhook_v_2_hook_provider_bhvr
    ]
  end

  @doc """
  Warnings such as "Expression produces a value of type bitstring(), but this value is
  unmatched" are not generated for these modules.
  They are still considered by dialyzer when referenced by other (checked) modules.
  """
  def dialyzer_excluded_mods_from_warnings() do
    [
      :DurableMessage,
      :DSBuiltinMetadata,
      :DSBuiltinSLReference,
      :DSBuiltinSLSkipstreamV1,
      :DSBuiltinSLSkipstreamV2,
      :DSBuiltinStorageLayer,
      :DSMetadataCommon
    ]
  end

  #############################################################################
  #  Helper functions
  #############################################################################

  defp template_vars(release, release_type, :bin = _package_type, edition_type) do
    [
      emqx_default_erlang_cookie: default_cookie(),
      emqx_configuration_doc: emqx_configuration_doc(edition_type, :root),
      emqx_configuration_doc_log: emqx_configuration_doc(edition_type, :log),
      platform_data_dir: "data",
      platform_etc_dir: "etc",
      platform_plugins_dir: "plugins",
      runner_bin_dir: "$RUNNER_ROOT_DIR/bin",
      emqx_etc_dir: "$BASE_RUNNER_ROOT_DIR/etc",
      runner_lib_dir: "$RUNNER_ROOT_DIR/lib",
      runner_log_dir: "$BASE_RUNNER_ROOT_DIR/log",
      runner_user: "",
      release_version: release.version,
      erts_vsn: release.erts_version,
      # FIXME: this is empty in `make emqx` ???
      erl_opts: "",
      emqx_description: emqx_description(release_type, edition_type),
      emqx_schema_mod: emqx_schema_mod(edition_type),
      is_enterprise: if(edition_type == :enterprise, do: "yes", else: "no")
    ] ++ build_info()
  end

  defp template_vars(release, release_type, :pkg = _package_type, edition_type) do
    [
      emqx_default_erlang_cookie: default_cookie(),
      emqx_configuration_doc: emqx_configuration_doc(edition_type, :root),
      emqx_configuration_doc_log: emqx_configuration_doc(edition_type, :log),
      platform_data_dir: "/var/lib/emqx",
      platform_etc_dir: "/etc/emqx",
      platform_plugins_dir: "/var/lib/emqx/plugins",
      runner_bin_dir: "/usr/bin",
      emqx_etc_dir: "/etc/emqx",
      runner_lib_dir: "$RUNNER_ROOT_DIR/lib",
      runner_log_dir: "/var/log/emqx",
      runner_user: "emqx",
      release_version: release.version,
      erts_vsn: release.erts_version,
      # FIXME: this is empty in `make emqx` ???
      erl_opts: "",
      emqx_description: emqx_description(release_type, edition_type),
      emqx_schema_mod: emqx_schema_mod(edition_type),
      is_enterprise: if(edition_type == :enterprise, do: "yes", else: "no")
    ] ++ build_info()
  end

  defp default_cookie() do
    "emqx50elixir"
  end

  defp emqx_description(release_type, edition_type) do
    case {release_type, edition_type} do
      {_, :enterprise} ->
        case get_emqx_flavor() do
          :official ->
            "EMQX Enterprise"

          flavor ->
            "EMQX Enterprise(#{flavor})"
        end
    end
  end

  defp emqx_configuration_doc(:enterprise, :root),
    do: "https://docs.emqx.com/en/enterprise/latest/configuration/configuration.html"

  defp emqx_configuration_doc(:enterprise, :log),
    do: "https://docs.emqx.com/en/enterprise/latest/configuration/logs.html"

  defp emqx_schema_mod(:enterprise), do: :emqx_enterprise_schema

  def jq_dep() do
    if enable_jq?(),
      do: [{:jq, github: "emqx/jq", tag: "v0.3.12", override: true}],
      else: []
  end

  def quicer_dep() do
    if enable_quicer?(),
      # in conflict with emqx and emqtt
      do: [
        {:quicer, github: "emqx/quic", tag: "0.2.5", override: true}
      ],
      else: []
  end

  defp enable_jq?() do
    not Enum.any?([
      build_without_jq?()
    ])
  end

  def enable_quicer?() do
    "1" == System.get_env("BUILD_WITH_QUIC") or
      not build_without_quic?()
  end

  def enable_rocksdb?() do
    not build_without_rocksdb?()
  end

  def build_without_rocksdb?() do
    "1" == System.get_env("BUILD_WITHOUT_ROCKSDB")
  end

  def get_emqx_flavor() do
    case System.get_env("EMQX_FLAVOR") do
      nil -> :official
      "" -> :official
      flavor -> String.to_atom(flavor)
    end
  end

  defp do_pkg_vsn() do
    %{edition_type: edition_type} = check_profile!()
    basedir = Path.dirname(__ENV__.file)
    script = Path.join(basedir, "pkg-vsn.sh")
    os_cmd(script, [Atom.to_string(edition_type)])
  end

  defp os_cmd(script, args) do
    {str, 0} = System.cmd("bash", [script | args])
    String.trim(str)
  end

  defp build_without_jq?() do
    opt = System.get_env("BUILD_WITHOUT_JQ", "false")

    String.downcase(opt) != "false"
  end

  def build_without_quic?() do
    opt = System.get_env("BUILD_WITHOUT_QUIC", "false")

    String.downcase(opt) != "false"
  end

  defp from_rebar_to_eex_template(str) do
    # we must not consider surrounding space in the template var name
    # because some help strings contain informative variables that
    # should not be interpolated, and those have no spaces.
    Regex.replace(
      ~r/\{\{ ([a-zA-Z0-9_]+) \}\}/,
      str,
      "<%= \\g{1} %>"
    )
  end

  def has_app?(app) do
    case Application.ensure_loaded(app) do
      :ok ->
        true

      {:error, _} ->
        false
    end
  end

  defp build_info() do
    [
      build_info_arch: to_string(:erlang.system_info(:system_architecture)),
      build_info_wordsize: wordsize(),
      build_info_os: os_cmd("./scripts/get-distro.sh", []),
      build_info_erlang: otp_release(),
      build_info_elixir: System.version(),
      build_info_relform: System.get_env("EMQX_REL_FORM", "tgz")
    ]
  end

  # https://github.com/erlang/rebar3/blob/e3108ac187b88fff01eca6001a856283a3e0ec87/src/rebar_utils.erl#L142
  defp wordsize() do
    size =
      try do
        :erlang.system_info({:wordsize, :external})
      rescue
        ErlangError ->
          :erlang.system_info(:wordsize)
      end

    to_string(8 * size)
  end

  defp normalize_env!(test_env?) do
    env =
      case Mix.env() do
        :dev ->
          :"emqx-enterprise"

        env ->
          env
      end

    if test_env? do
      ensure_test_mix_env!()
    end

    Mix.env(env)
  end

  # As from Erlang/OTP 17, the OTP release number corresponds to the
  # major OTP version number. No erlang:system_info() argument gives
  # the exact OTP version.
  # https://www.erlang.org/doc/man/erlang.html#system_info_otp_release
  # https://github.com/erlang/rebar3/blob/e3108ac187b88fff01eca6001a856283a3e0ec87/src/rebar_utils.erl#L572-L577
  def otp_release() do
    major_version = System.otp_release()
    root_dir = to_string(:code.root_dir())

    [root_dir, "releases", major_version, "OTP_VERSION"]
    |> Path.join()
    |> File.read()
    |> case do
      {:error, _} ->
        major_version

      {:ok, version} ->
        version
        |> String.trim()
        |> String.split("**")
        |> List.first()
    end
  end

  defp dump_as_erl(term) do
    term
    |> then(&:io_lib.format("~0p", [&1]))
    |> :erlang.iolist_to_binary()
  end

  defp aliases() do
    [
      ct: "emqx.ct",
      cover: "emqx.cover",
      eunit: "emqx.eunit",
      proper: "emqx.proper",
      dialyzer: "emqx.dialyzer"
    ]
  end

  defp ensure_test_mix_env!() do
    Mix.env()
    |> to_string()
    |> then(fn env ->
      if String.ends_with?(env, "-test") do
        env
      else
        env <> "-test"
      end
    end)
    |> String.to_atom()
    |> Mix.env()
  end
end<|MERGE_RESOLUTION|>--- conflicted
+++ resolved
@@ -259,12 +259,8 @@
   def common_dep(:kafka_protocol),
     do: {:kafka_protocol, "4.2.7", override: true}
 
-<<<<<<< HEAD
-  def common_dep(:brod), do: {:brod, "4.4.4"}
-
-=======
   def common_dep(:brod), do: {:brod, "4.4.5"}
->>>>>>> 54433dc4
+
   ## TODO: remove `mix.exs` from `wolff` and remove this override
   ## TODO: remove `mix.exs` from `pulsar` and remove this override
   def common_dep(:snappyer), do: {:snappyer, "1.2.10", override: true}
