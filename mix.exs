--- conflicted
+++ resolved
@@ -276,12 +276,7 @@
   def common_dep(:kafka_protocol),
     do: {:kafka_protocol, "4.2.8", override: true}
 
-<<<<<<< HEAD
-  def common_dep(:brod), do: {:brod, "4.4.5"}
-
-=======
   def common_dep(:brod), do: {:brod, "4.4.6"}
->>>>>>> 24ef1ceb
   ## TODO: remove `mix.exs` from `wolff` and remove this override
   ## TODO: remove `mix.exs` from `pulsar` and remove this override
   def common_dep(:snappyer), do: {:snappyer, "1.2.10", override: true}
