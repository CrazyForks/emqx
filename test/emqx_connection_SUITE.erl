%% Copyright (c) 2013-2019 EMQ Technologies Co., Ltd. All Rights Reserved.
%%
%% Licensed under the Apache License, Version 2.0 (the "License");
%% you may not use this file except in compliance with the License.
%% You may obtain a copy of the License at
%%
%%     http://www.apache.org/licenses/LICENSE-2.0
%%
%% Unless required by applicable law or agreed to in writing, software
%% distributed under the License is distributed on an "AS IS" BASIS,
%% WITHOUT WARRANTIES OR CONDITIONS OF ANY KIND, either express or implied.
%% See the License for the specific language governing permissions and
%% limitations under the License.

-module(emqx_connection_SUITE).

-compile(export_all).
-compile(nowarn_export_all).

-include_lib("eunit/include/eunit.hrl").

-include_lib("common_test/include/ct.hrl").

-include("emqx_mqtt.hrl").

all() ->
    [t_connect_api].

init_per_suite(Config) ->
    emqx_ct_broker_helpers:run_setup_steps(),
    Config.

end_per_suite(_Config) ->
    emqx_ct_broker_helpers:run_teardown_steps().

t_connect_api(_Config) ->
    {ok, T1} = emqx_client:start_link([{host, "localhost"},
                                       {client_id, <<"client1">>},
                                       {username, <<"testuser1">>},
                                       {password, <<"pass1">>}]),
    {ok, _} = emqx_client:connect(T1),
    CPid = emqx_cm:lookup_conn_pid(<<"client1">>),
<<<<<<< HEAD
    ?STATS = emqx_connection:stats(CPid),
    ?ATTRS = emqx_connection:attrs(CPid),
    ?INFO = emqx_connection:info(CPid),
    SPid = emqx_connection:session(CPid),
    true = is_pid(SPid),
    emqx_client:disconnect(T1).
=======
    ConnStats = emqx_connection:stats(CPid),
    ok = t_stats(ConnStats),
    ConnAttrs = emqx_connection:attrs(CPid),
    io:io_format("~p~n", [ConnAttrs]),
    ok = t_attrs(ConnAttrs),
    ConnInfo = emqx_connection:info(CPid),
    ok = t_info(ConnInfo),
    SessionPid = emqx_connection:session(CPid),
    true = is_pid(SessionPid),
    emqx_client:disconnect(T1).

t_info(ConnInfo) ->
    ?assertEqual(tcp, proplists:get_value(socktype, ConnInfo)),
    ?assertEqual(running, proplists:get_value(conn_state, ConnInfo)),
    ?assertEqual(<<"client1">>, proplists:get_value(client_id, ConnInfo)),
    ?assertEqual(<<"testuser1">>, proplists:get_value(username, ConnInfo)),
    ?assertEqual(<<"MQTT">>, proplists:get_value(proto_name, ConnInfo)).

t_attrs(AttrsData) ->
    ?assertEqual(<<"client1">>, proplists:get_value(client_id, AttrsData)),
    ?assertEqual(emqx_connection, proplists:get_value(conn_mod, AttrsData)),  
    ?assertEqual(<<"testuser1">>, proplists:get_value(username, AttrsData)).

t_stats(StatsData) ->
    ?assertEqual(true, proplists:get_value(recv_oct, StatsData) >= 0),
    ?assertEqual(true, proplists:get_value(mailbox_len, StatsData) >= 0),
    ?assertEqual(true, proplists:get_value(heap_size, StatsData) >= 0),
    ?assertEqual(true, proplists:get_value(reductions, StatsData) >=0),
    ?assertEqual(true, proplists:get_value(recv_pkt, StatsData) =:=1),
    ?assertEqual(true, proplists:get_value(recv_msg, StatsData) >=0),
    ?assertEqual(true, proplists:get_value(send_pkt, StatsData) =:=1).
>>>>>>> 42932d7b
<|MERGE_RESOLUTION|>--- conflicted
+++ resolved
@@ -40,18 +40,9 @@
                                        {password, <<"pass1">>}]),
     {ok, _} = emqx_client:connect(T1),
     CPid = emqx_cm:lookup_conn_pid(<<"client1">>),
-<<<<<<< HEAD
-    ?STATS = emqx_connection:stats(CPid),
-    ?ATTRS = emqx_connection:attrs(CPid),
-    ?INFO = emqx_connection:info(CPid),
-    SPid = emqx_connection:session(CPid),
-    true = is_pid(SPid),
-    emqx_client:disconnect(T1).
-=======
     ConnStats = emqx_connection:stats(CPid),
     ok = t_stats(ConnStats),
     ConnAttrs = emqx_connection:attrs(CPid),
-    io:io_format("~p~n", [ConnAttrs]),
     ok = t_attrs(ConnAttrs),
     ConnInfo = emqx_connection:info(CPid),
     ok = t_info(ConnInfo),
@@ -78,5 +69,4 @@
     ?assertEqual(true, proplists:get_value(reductions, StatsData) >=0),
     ?assertEqual(true, proplists:get_value(recv_pkt, StatsData) =:=1),
     ?assertEqual(true, proplists:get_value(recv_msg, StatsData) >=0),
-    ?assertEqual(true, proplists:get_value(send_pkt, StatsData) =:=1).
->>>>>>> 42932d7b
+    ?assertEqual(true, proplists:get_value(send_pkt, StatsData) =:=1).