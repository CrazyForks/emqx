%%--------------------------------------------------------------------
%% Copyright (c) 2022 EMQ Technologies Co., Ltd. All Rights Reserved.
%%--------------------------------------------------------------------

-module(emqx_license_SUITE).

-compile(nowarn_export_all).
-compile(export_all).

-include_lib("emqx/include/emqx_mqtt.hrl").

-include_lib("eunit/include/eunit.hrl").
-include_lib("common_test/include/ct.hrl").

all() ->
    emqx_common_test_helpers:all(?MODULE).

init_per_suite(Config) ->
    _ = application:load(emqx_conf),
    emqx_config:save_schema_mod_and_names(emqx_license_schema),
    emqx_common_test_helpers:start_apps([emqx_license], fun set_special_configs/1),
    Config.

end_per_suite(_) ->
    emqx_common_test_helpers:stop_apps([emqx_license]),
    ok.

init_per_testcase(Case, Config) ->
    {ok, _} = emqx_cluster_rpc:start_link(node(), emqx_cluster_rpc, 1000),
    Paths = set_override_paths(Case),
    Config0 = setup_test(Case, Config),
    Paths ++ Config0 ++ Config.

end_per_testcase(Case, Config) ->
    clean_overrides(Case, Config),
    teardown_test(Case, Config),
    ok.

set_override_paths(_TestCase) ->
    [].

clean_overrides(_TestCase, _Config) ->
    ok.

<<<<<<< HEAD
setup_test(TestCase, Config) when
    TestCase =:= t_update_file_cluster_backup
->
    DataDir = ?config(data_dir, Config),
    {LicenseKey, _License} = mk_license(
        [
            %% license format version
            "220111",
            %% license type
            "0",
            %% customer type
            "10",
            %% customer name
            "Foo",
            %% customer email
            "contact@foo.com",
            %% deplayment name
            "bar-deployment",
            %% start date
            "20220111",
            %% days
            "100000",
            %% max connections
            "19"
        ]
    ),
    Cluster = emqx_common_test_helpers:emqx_cluster(
        [core, core],
        [
            {apps, [emqx_conf, emqx_license]},
            {load_schema, false},
            {schema_mod, emqx_ee_conf_schema},
            {env_handler, fun
                (emqx) ->
                    emqx_config:save_schema_mod_and_names(emqx_ee_conf_schema),
                    %% emqx_config:save_schema_mod_and_names(emqx_license_schema),
                    application:set_env(emqx, boot_modules, []),
                    application:set_env(
                        emqx,
                        data_dir,
                        filename:join([
                            DataDir,
                            TestCase,
                            node()
                        ])
                    ),
                    ok;
                (emqx_conf) ->
                    emqx_config:save_schema_mod_and_names(emqx_ee_conf_schema),
                    %% emqx_config:save_schema_mod_and_names(emqx_license_schema),
                    application:set_env(
                        emqx,
                        data_dir,
                        filename:join([
                            DataDir,
                            TestCase,
                            node()
                        ])
                    ),
                    ok;
                (emqx_license) ->
                    LicensePath = filename:join(emqx_license:license_dir(), "emqx.lic"),
                    filelib:ensure_dir(LicensePath),
                    ok = file:write_file(LicensePath, LicenseKey),
                    LicConfig = #{type => file, file => LicensePath},
                    emqx_config:put([license], LicConfig),
                    RawConfig = #{<<"type">> => file, <<"file">> => LicensePath},
                    emqx_config:put_raw([<<"license">>], RawConfig),
                    ok = persistent_term:put(
                        emqx_license_test_pubkey,
                        emqx_license_test_lib:public_key_pem()
                    ),
                    ok;
                (_) ->
                    ok
            end}
        ]
    ),
    Nodes = [emqx_common_test_helpers:start_slave(Name, Opts) || {Name, Opts} <- Cluster],
    [{nodes, Nodes}, {cluster, Cluster}, {old_license, LicenseKey}];
=======
>>>>>>> b2d69b85
setup_test(_TestCase, _Config) ->
    [].

teardown_test(_TestCase, _Config) ->
    ok.

set_special_configs(emqx_license) ->
    Config = #{key => emqx_license_test_lib:default_license()},
    emqx_config:put([license], Config),
    RawConfig = #{<<"key">> => emqx_license_test_lib:default_license()},
    emqx_config:put_raw([<<"license">>], RawConfig);
set_special_configs(_) ->
    ok.

assert_on_nodes(Nodes, RunFun, CheckFun) ->
    Res = [{N, erpc:call(N, RunFun)} || N <- Nodes],
    lists:foreach(CheckFun, Res).

%%------------------------------------------------------------------------------
%% Tests
%%------------------------------------------------------------------------------

t_update_value(_Config) ->
    ?assertMatch(
        {error, [_ | _]},
        emqx_license:update_key("invalid.license")
    ),

    LicenseValue = emqx_license_test_lib:default_license(),

    ?assertMatch(
        {ok, #{}},
        emqx_license:update_key(LicenseValue)
    ).

t_check_exceeded(_Config) ->
    {_, License} = mk_license(
        [
            "220111",
            "0",
            "10",
            "Foo",
            "contact@foo.com",
            "bar",
            "20220111",
            "100000",
            "10"
        ]
    ),
    #{} = emqx_license_checker:update(License),

    ok = lists:foreach(
        fun(_) ->
            {ok, C} = emqtt:start_link(),
            {ok, _} = emqtt:connect(C)
        end,
        lists:seq(1, 12)
    ),

    ?assertEqual(
        {stop, {error, ?RC_QUOTA_EXCEEDED}},
        emqx_license:check(#{}, #{})
    ).

t_check_ok(_Config) ->
    {_, License} = mk_license(
        [
            "220111",
            "0",
            "10",
            "Foo",
            "contact@foo.com",
            "bar",
            "20220111",
            "100000",
            "10"
        ]
    ),
    #{} = emqx_license_checker:update(License),

    ok = lists:foreach(
        fun(_) ->
            {ok, C} = emqtt:start_link(),
            {ok, _} = emqtt:connect(C)
        end,
        lists:seq(1, 11)
    ),

    ?assertEqual(
        {ok, #{}},
        emqx_license:check(#{}, #{})
    ).

t_check_expired(_Config) ->
    {_, License} = mk_license(
        [
            "220111",
            %% Official customer
            "1",
            %% Small customer
            "0",
            "Foo",
            "contact@foo.com",
            "bar",
            %% Expired long ago
            "20211101",
            "10",
            "10"
        ]
    ),
    #{} = emqx_license_checker:update(License),

    ?assertEqual(
        {stop, {error, ?RC_QUOTA_EXCEEDED}},
        emqx_license:check(#{}, #{})
    ).

t_check_not_loaded(_Config) ->
    ok = emqx_license_checker:purge(),
    ?assertEqual(
        {stop, {error, ?RC_QUOTA_EXCEEDED}},
        emqx_license:check(#{}, #{})
    ).

%%------------------------------------------------------------------------------
%% Helpers
%%------------------------------------------------------------------------------

mk_license(Fields) ->
    EncodedLicense = emqx_license_test_lib:make_license(Fields),
    {ok, License} = emqx_license_parser:parse(
        EncodedLicense,
        emqx_license_test_lib:public_key_pem()
    ),
    {EncodedLicense, License}.<|MERGE_RESOLUTION|>--- conflicted
+++ resolved
@@ -42,7 +42,6 @@
 clean_overrides(_TestCase, _Config) ->
     ok.
 
-<<<<<<< HEAD
 setup_test(TestCase, Config) when
     TestCase =:= t_update_file_cluster_backup
 ->
@@ -123,8 +122,6 @@
     ),
     Nodes = [emqx_common_test_helpers:start_slave(Name, Opts) || {Name, Opts} <- Cluster],
     [{nodes, Nodes}, {cluster, Cluster}, {old_license, LicenseKey}];
-=======
->>>>>>> b2d69b85
 setup_test(_TestCase, _Config) ->
     [].
 
