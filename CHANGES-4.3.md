# EMQX 4.3 Changes

Started tracking changes in CHANGE.md since EMQX v4.3.11

NOTE: Keep prepending to the head of the file instead of the tail

File format:

- Use weight-2 heading for releases
- One list item per change topic
  Change log ends with a list of GitHub PRs

## v4.3.22

### Bug fixes

- Fix that after receiving publish in `idle mode` the emqx-sn gateway may panic. [#9024](https://github.com/emqx/emqx/pull/9024)
- "Pause due to rate limit" log level demoted from warning to notice [#9134](https://github.com/emqx/emqx/pull/9134)

## v4.3.21

### Bug fixes

- Deny POST an existing resource id using HTTP API with error 400 "Already Exists". [#9079](https://github.com/emqx/emqx/pull/9079)
- Fix the issue that reseting rule metrics crashed under certain conditions. [#9079](https://github.com/emqx/emqx/pull/9079)

### Enhancements

- TLS listener memory usage optimization [#9005](https://github.com/emqx/emqx/pull/9005).
  New config `listener.ssl.$NAME.hibernate_after` to hibernate TLS connection process after idling.
  Hibernation can reduce RAM usage significantly, but may cost more CPU.
  This configuration is by default disabled.
  Our preliminary test shows a 50% of RAM usage decline when configured to '5s'.

- TLS listener default buffer size to 4KB [#9007](https://github.com/emqx/emqx/pull/9007)
  Eliminate uncertainty that the buffer size is set by OS default.

- Disable authorization for `api/v4/emqx_prometheus` endpoint. [8955](https://github.com/emqx/emqx/pull/8955)

- Added a test to prevent a last will testament message to be
  published when a client is denied connection. [#8894](https://github.com/emqx/emqx/pull/8894)

<<<<<<< HEAD
- QoS1 and QoS2 messages in session's buffer are re-dispatched to other members in the group
  when the session terminates [#9094](https://github.com/emqx/emqx/pull/9094).
  Prior to this enhancement, one would have to set `broker.shared_dispatch_ack_enabled` to true
  to prevent sessions from buffering messages, however this acknowledgement comes with a cost.
=======
- Add warning log if the acl check of a subscribed topic failed. [#9124](https://github.com/emqx/emqx/pull/9124)
>>>>>>> 18db7886

### Bug fixes

- Fix delayed publish inaccurate caused by os time change. [#8908](https://github.com/emqx/emqx/pull/8908)

- Hide redis password in error logs [#9071](https://github.com/emqx/emqx/pull/9071)
  In this change, it also included more changes in redis client:
  - Improve redis connection error logging [eredis:19](https://github.com/emqx/eredis/pull/19).
    Also added support for eredis to accept an anonymous function as password instead of
    passing around plaintext args which may get dumpped to crash logs (hard to predict where).
    This change also added `format_status` callback for `gen_server` states which hold plaintext
    password so the process termination log and `sys:get_status` will print '******' instead of
    the password to console.
  - Avoid pool name clashing [eredis_cluster#22](https://github.com/emqx/eredis_cluster/pull/22)
    Same `format_status` callback is added here too for `gen_server`s which hold password in
    their state.

- Fix shared subscription message re-dispatches [#9094](https://github.com/emqx/emqx/pull/9094).
  - When discarding QoS 2 inflight messages, there were excessive logs
  - For wildcard deliveries, the re-dispatch used the wrong topic (the publishing topic,
    but not the subscribing topic), caused messages to be lost when dispatching.

## v4.3.20

### Bug fixes

- Fix rule-engine update behaviour which may initialize actions for disabled rules. [#8849](https://github.com/emqx/emqx/pull/8849)
- Fix JWT plugin don't support non-integer timestamp claims. [#8862](https://github.com/emqx/emqx/pull/8862)
- Fix a possible dead loop caused by shared subscriptions with `shared_dispatch_ack_enabled=true`. [#8918](https://github.com/emqx/emqx/pull/8918)
- Fix dashboard binding IP address not working. [#8916](https://github.com/emqx/emqx/pull/8916)
- Fix rule SQL topic matching to null values failed. [#8927](https://github.com/emqx/emqx/pull/8927)
  The following SQL should not fail (crash) but return `{"r": false}`:
  `SELECT topic =~ 't' as r FROM "$events/client_connected"`.
  The topic is a null value as there's no such field in event `$events/client_connected`, so it
  should return false if match it to a topic.

## v4.3.19

### Enhancements

- Improve error message for LwM2M plugin when object ID is not valid. [#8654](https://github.com/emqx/emqx/pull/8654).
- Add tzdata apk package to alpine docker image. [#8671](https://github.com/emqx/emqx/pull/8671)
- Refine Rule Engine error log. RuleId will be logged when take action failed. [#8737](https://github.com/emqx/emqx/pull/8737)
- Increases the latency interval for MQTT Bridge test connections to improve compatibility in high-latency environments. [#8745](https://github.com/emqx/emqx/pull/8745)
- Close ExProto client process immediately if it's keepalive timeouted. [#8725](https://github.com/emqx/emqx/pull/8725)
- Upgrade grpc-erl driver to 0.6.7 to support batch operation in sending stream. [#8725](https://github.com/emqx/emqx/pull/8725)
- Improved jwt authentication module initialization process. [#8736](https://github.com/emqx/emqx/pull/8736)

### Bug fixes

- Fix rule SQL compare to null values always returns false. [#8743](https://github.com/emqx/emqx/pull/8743)
  Before this change, the following SQL failed to match on the WHERE clause (`clientid != foo` returns false):
  `SELECT 'some_var' as clientid FROM "t" WHERE clientid != foo`.
  The `foo` variable is a null value, so `clientid != foo` should be evaluated as true.
- Fix GET `/auth_clientid` and `/auth_username` counts. [#8655](https://github.com/emqx/emqx/pull/8655)
- Add an idle timer for ExProto UDP client to avoid client leaking [#8628](https://github.com/emqx/emqx/pull/8628)
- Fix ExHook can't be un-hooked if the grpc service stop first. [#8725](https://github.com/emqx/emqx/pull/8725)
- Fix the problem that ExHook cannot continue hook chains execution for mismatched topics. [#8807](https://github.com/emqx/emqx/pull/8807)
- Fix GET `/listeners/` crashes when listener is not ready. [#8752](https://github.com/emqx/emqx/pull/8752)
- Fix repeated warning messages in bin/emqx [#8824](https://github.com/emqx/emqx/pull/8824)


## v4.3.18

### Enhancements

- Upgrade Erlang/OTP from 23.2.7.2-emqx-3 to 23.3.4.9-3 [#8511](https://github.com/emqx/emqx/pull/8511)
- Make possible to debug-print SSL handshake procedure by setting listener config `log_level=debug` [#8553](https://github.com/emqx/emqx/pull/8553)
- Add option to perform GC on connection process after TLS/SSL handshake is performed. [#8649](https://github.com/emqx/emqx/pull/8649)
  Expected to reduce around 35% memory consumption for each SSL connection. See [#8637](https://github.com/emqx/emqx/pull/8637) for more details.

## v4.3.17

### Bug fixes

- Fixed issue where the dashboard APIs were being exposed under the
  management listener. [#8411]

- Fixed crash when shared persistent subscription [#8441]
- Fixed issue in Lua hook that prevented messages from being
  rejected [#8535]
- Fix ExProto UDP client keepalive checking error.
  This causes the clients to not expire as long as a new UDP packet arrives [#8575]

### Enhancements

- HTTP API(GET /rules/) support for pagination and fuzzy filtering. [#8450]
- Add check_conf cli to check config format. [#8486]
- Optimize performance of shared subscription

## v4.3.16

### Enhancements

- Add the possibility of configuring the password for
  password-protected private key files used for dashboard and
  management HTTPS listeners. [#8129]
- Add message republish supports using placeholder variables to specify QoS and Retain values. Set `${qos}` and `${flags.retain}` use the original QoS & Retain flag.
- Add supports specifying the network interface address of the cluster listener & rcp call listener. Specify `0.0.0.0` use all network interfaces, or a particular network interface IP address.
- ExHook supports to customize the socket parameters for gRPC client. [#8314]

### Bug fixes

- Avoid repeated writing `loaded_plugins` file if the plugin enable stauts has not changed [#8179]
- Correctly tally `connack.auth_error` metrics when a client uses MQTT
  3.1. [#8177]
- Do not match ACL rules containing placeholders if there's no
  information to fill them. [#8280]
- Fixed issue in Lua hook that didn't prevent a topic from being
  subscribed to. [#8288]
- Ensuring that exhook dispatches the client events are sequential. [#8311]
- Ensure start dashboard ok event if default_username is missing.
- Fix key update from JWKS server by JWT auth. [#8337]
- Better errors for JWT claim validations. [#8337]

## v4.3.15

### Enhancements

* Refactored `bin/emqx` help messages.
* Upgrade script refuses upgrade from incompatible versions. (e.g. hot upgrade from 4.3 to 4.4 will fail fast).
* Made possible for EMQX to boot from a Linux directory which has white spaces in its path.
* Add support for JWT authorization [#7596]
  Now MQTT clients may be authorized with respect to a specific claim containing publish/subscribe topic whitelists.
* Better randomisation of app screts (changed from timestamp seeded sha hash (uuid) to crypto:strong_rand_bytes)
* Return a client_identifier_not_valid error when username is empty and username_as_clientid is set to true [#7862]
* Add more rule engine date functions: format_date/3, format_date/4, date_to_unix_ts/3, date_to_unix_ts/4 [#7894]
* Add proto_name and proto_ver fields for $event/client_disconnected event.
* Mnesia auth/acl http api support multiple condition queries.
* Inflight QoS1 Messages for shared topics are now redispatched to other alive subscribers upon chosen subscriber session termination.
* Make auth metrics name more understandable.
* Allow emqx_management http listener binding to specific interface [#8005]
* Add rule-engine function float2str/2, user can specify the float output precision [#7991]

### Bug fixes

* List subscription topic (/api/v4/subscriptions), the result do not match with multiple conditions.
* SSL closed error bug fixed for redis client.
* Fix mqtt-sn client disconnected due to re-send a duplicated qos2 message
* Rule-engine function hexstr2bin/1 support half byte [#7977]
* Shared message delivery when all alive shared subs have full inflight [#7984]
* Improved resilience against autocluster partitioning during cluster
  startup. [#7876]
  [ekka-158](https://github.com/emqx/ekka/pull/158)
* Add regular expression check ^[0-9A-Za-z_\-]+$ for node name [#7979]
* Fix `node_dump` variable sourcing. [#8026]
* Fix heap size is growing too fast when trace large message.
* Support customized timestamp format of the log messages.

## v4.3.14

### Enhancements

* Add `RequestMeta` for exhook.proto in order to expose `cluster_name` of emqx in each gRPC request. [#7524]
* Support customize emqx_exhook execution priority. [#7408]
* add api: PUT /rules/{id}/reset_metrics.
  This api reset the metrics of the rule engine of a rule, and reset the metrics of the action related to this rule. [#7474]
* Enhanced rule engine error handling when json parsing error.
* Add support for `RSA-PSK-AES256-GCM-SHA384`, `RSA-PSK-AES256-CBC-SHA384`,
 `RSA-PSK-AES128-GCM-SHA256`, `RSA-PSK-AES128-CBC-SHA256` PSK ciphers, and remove `PSK-3DES-EDE-CBC-SHA`,
 `PSK-RC4-SHA` from the default configuration. [#7427]
* Diagnostic logging for mnesia `wait_for_table`
  - prints check points of mnesia internal stats
  - prints check points of per table loading stats
  Help to locate the problem of long table loading time.
* Add `local` strategy for Shared Subscription.
  That will preferentially dispatch messages to a shared subscriber at the same
  node. It will improves the efficiency of shared messages dispatching in certain
  scenarios, especially when the emqx-bridge-mqtt plugin is configured as shared
  subscription. [#7462]
* Add some compression functions to rule-engine: gzip, gunzip, zip, unzip, zip_compress, zip_uncompress

### Bug fixes

* Prohibit empty topics in strict mode
* Make sure ehttpc delete useless pool always succeed.
* Update mongodb driver to fix potential process leak.
* Fix a potential security issue #3155 with emqx-dashboard plugin.
  In the earlier implementation, the Dashboard password is reset back to the
  default value of emqx_dashboard.conf after the node left cluster.
  Now we persist changed password to protect against reset. [#7518]
* Silence grep/sed warnings in docker-entrypoint.sh. [#7520]
* Generate `loaded_modules` and `loaded_plugins` files with default values when no such files exists. [#7520]
* Fix the configuration `server_name_indication` set to disable does not take effect.
* Fix backup files are not deleted and downloaded correctly when the API path has ISO8859-1 escape characters.

## v4.3.13

### Important changes

* For docker image, /opt/emqx/etc has been removed from the VOLUME list,
  this made it easier for the users to rebuild image on top with changed configs.
* CentOS 7 Erlang runtime is rebuilt on OpenSSL-1.1.1n (previously on 1.0),
  Prior to v4.3.13, EMQX pick certain cipher suites proposed by the clients,
  but then fail to handshake resulting in a `malformed_handshake_data` exception.
* CentOS 8 Erlang runtime is rebuilt on RockyLinux 8.
  'centos8' will remain in the package name to keep it backward compatible.

### Enhancements

* CLI `emqx_ctl pem_cache clean` to force purge x509 certificate cache,
  to force an immediate reload of all certificates after the files are updated on disk.
* Refactor the ExProto so that anonymous clients can also be displayed on the dashboard [#6983]
* Force shutdown of processes that cannot answer takeover event [#7026]
* `topic` parameter in bridge configuration can have `${node}` substitution (just like in `clientid` parameter)
* Add UTF-8 string validity check in `strict_mode` for MQTT packet.
  When set to true, invalid UTF-8 strings will cause the client to be disconnected. i.e. client ID, topic name. [#7261]
* Changed systemd service restart delay from 10 seconds to 60 seconds.
* MQTT-SN gateway supports initiative to synchronize registered topics after session resumed. [#7300]
* Add load control app for future development.
* Change the precision of float to 17 digits after the decimal point when formatting a
  float using payload templates of rule actions. The old precision is 10 digits before
  this change. [#7336]
* Return the cached resource status when querying a resource using HTTP APIs.
  This is to avoid blocking the HTTP request if the resource is unavailable. [#7374]

### Bug fixes

* Fix the `{error,eexist}` error when do release upgrade again if last run failed. [#7121]
* Fix case where publishing to a non-existent topic alias would crash the connection [#6979]
* Fix HTTP-API 500 error on querying the lwm2m client list on the another node [#7009]
* Fix the ExProto connection registry is not released after the client process abnormally exits [#6983]
* Fix Server-KeepAlive wrongly applied on MQTT v3.0/v3.1 [#7085]
* Fix Stomp client can not trigger `$event/client_connection` message [#7096]
* Fix system memory false alarm at boot
* Fix the MQTT-SN message replay when the topic is not registered to the client [#6970]
* Fix rpc get node info maybe crash when other nodes is not ready.
* Fix false alert level log “cannot_find_plugins” caused by duplicate plugin names in `loaded_plugins` files.
* Prompt user how to change the dashboard's initial default password when emqx start.
* Fix errno=13 'Permission denied' Cannot create FIFO boot error in Amazon Linux 2022 (el8 package)
* Fix user or appid created, name only allow `^[A-Za-z]+[A-Za-z0-9-_]*$`
* Fix subscribe http api crash by bad_qos `/mqtt/subscribe`,`/mqtt/subscribe_batch`.
* Send DISCONNECT packet with reason code 0x98 if connection has been kicked [#7309]
* Auto subscribe to an empty topic will be simply ignored now

## v4.3.12
### Important changes

### Minor changes
* Fix updating `emqx_auth_mnesia.conf` password and restarting the new password does not take effect [#6717]
* Fix import data crash when emqx_auth_mnesia's record is not empty [#6717]
* Fix `os_mon.sysmem_high_watermark` may not alert after reboot.
* Enhancement: Log client status before killing it for holding the lock for too long.
  [emqx-6959](https://github.com/emqx/emqx/pull/6959)
  [ekka-144](https://github.com/emqx/ekka/pull/144)
  [ekka-146](https://github.com/emqx/ekka/pull/146)

## v4.3.11

Important notes:

- For Debian/Ubuntu users

  We changed the package installed service from init.d to systemd.
  The upgrade from init.d to systemd is verified, however it is
  recommended to verify it before rolling out to production.
  At least to ensure systemd is available in your system.

- For Centos Users

  RPM package now depends on `openssl11` which is NOT available
  in certain centos distributions.
  Please make sure the yum repo [epel-release](https://docs.fedoraproject.org/en-US/epel) is installed.

### Important changes

* Debian/Ubuntu package (deb) installed EMQX now runs on systemd [#6389]<br>
  This is to take advantage of systemd's supervision functionality to ensure
  EMQX service is restarted after crashes.

### Minor changes

* Clustering malfunction fixes [#6221, #6381]
  Mostly changes made in [ekka](https://github.com/emqx/ekka/pull/134)<br>
  From 0.8.1.4 to 0.8.1.6, fixes included intra-cluster RPC call timeouts,<br>
  also fixed `ekka_locker` process crashed after killing a hanged lock owner.

* Improved log message when TCP proxy is in use but proxy_protocol configuration is not turned on [#6416]<br>
  "please check proxy_protocol config for specific listeners and zones" to hint a misconfiguration

* Helm chart supports networking.k8s.io/v1 [#6368]

* Fix session takeover race condition which may lead to message loss [#6396]

* EMQX docker images are pushed to aws public ecr in an automated CI job [#6271]<br>
  `docker pull public.ecr.aws/emqx/emqx:4.3.10`

* Fix webhook URL path to allow rule-engine variable substitution [#6399]

* Corrected RAM usage display [#6379]

* Changed emqx_sn_registry table creation to runtime [#6357]<br>
  This was a bug introduced in 4.3.3, in which the table is changed from ets to mnesia<br>
  this will cause upgrade to fail when a later version node joins a 4.3.0-2 cluster<br>

* Log level for normal termination changed from info to debug [#6358]

* Added config `retainer.stop_publish_clear_msg` to enable/disable empty message retained message publish [#6343]<br>
  In MQTT 3.1.1, it is unclear if a MQTT broker should publish the 'clear' (no payload) message<br>
  to the subscribers, or just delete the retained message. So we have made it configurable

* Fix mqtt bridge malfunction when remote host is unreachable (hangs the connection) [#6286, #6323]

* System monitor now inspects `current_stacktrace` of suspicious process [#6290]<br>
  `current_function` was not quite helpful

* Changed default `max_topc_levels` config value to 128 [#6294, #6420]<br>
  previously it has no limit (config value = 0), which can be a potential DoS threat

* Collect only libcrypto and libtinfo so files for zip package [#6259]<br>
  in 4.3.10 we tried to collect all so files, however glibc is not quite portable

* Added openssl-1.1 to RPM dependency [#6239]

* Http client duplicated header fix [#6195]

* Fix `node_dump` issues when working with deb or rpm installation [#6209]

* Pin Erlang/OTP 23.2.7.2-emqx-3 [#6246]<br>
  4.3.10 is on 23.2.7.2-emqx-2, this bump is to fix an ECC signature name typo:
  ecdsa_secp512r1_sha512 -> ecdsa_secp521r1_sha512

* HTTP client performance improvement [#6474, #6414]<br>
  The changes are mostly done in the dependency [repo](https://github.com/emqx/ehttpc).

* For messages from gateways add message properties as MQTT message headers [#6142]<br>
  e.g. messages from CoAP, LwM2M, Stomp, ExProto, when translated into MQTT message<br>
  properties such as protocol name, protocol version, username (if any) peer-host<br>
  etc. are filled as MQTT message headers.

* Format the message id to hex strings in the log message [#6961]

## v4.3.0~10

Older version changes are not tracked here.<|MERGE_RESOLUTION|>--- conflicted
+++ resolved
@@ -11,6 +11,11 @@
   Change log ends with a list of GitHub PRs
 
 ## v4.3.22
+
+### Enhancements
+
+- Add a warning log if the ACL check failed for subscription. [#9124](https://github.com/emqx/emqx/pull/9124)
+  This is to make the ACL deny logging for subscription behave the same as for publish.
 
 ### Bug fixes
 
@@ -40,14 +45,10 @@
 - Added a test to prevent a last will testament message to be
   published when a client is denied connection. [#8894](https://github.com/emqx/emqx/pull/8894)
 
-<<<<<<< HEAD
 - QoS1 and QoS2 messages in session's buffer are re-dispatched to other members in the group
   when the session terminates [#9094](https://github.com/emqx/emqx/pull/9094).
   Prior to this enhancement, one would have to set `broker.shared_dispatch_ack_enabled` to true
   to prevent sessions from buffering messages, however this acknowledgement comes with a cost.
-=======
-- Add warning log if the acl check of a subscribed topic failed. [#9124](https://github.com/emqx/emqx/pull/9124)
->>>>>>> 18db7886
 
 ### Bug fixes
 
