apiVersion: v2
name: emqx-enterprise
icon: https://github.com/emqx.png
description: A Helm chart for EMQX
# A chart can be either an 'application' or a 'library' chart.
#
# Application charts are a collection of templates that can be packaged into versioned archives
# to be deployed.
#
# Library charts provide useful utilities or functions for the chart developer. They're included as
# a dependency of application charts to inject those utilities and functions into the rendering
# pipeline. Library charts do not define any templates and therefore cannot be deployed.
type: application

# This is the chart version. This version number should be incremented each time you make changes
# to the chart and its templates, including the app version.
<<<<<<< HEAD
version: 6.0.0-M2.202508

# This is the version number of the application being deployed. This version number should be
# incremented each time you make changes to the application.
appVersion: 6.0.0-M2.202508
=======
version: 5.10.1-beta.2

# This is the version number of the application being deployed. This version number should be
# incremented each time you make changes to the application.
appVersion: 5.10.1-beta.2
>>>>>>> 24ef1ceb
<|MERGE_RESOLUTION|>--- conflicted
+++ resolved
@@ -14,16 +14,8 @@
 
 # This is the chart version. This version number should be incremented each time you make changes
 # to the chart and its templates, including the app version.
-<<<<<<< HEAD
-version: 6.0.0-M2.202508
+version: 6.0.0-alpha.1
 
 # This is the version number of the application being deployed. This version number should be
 # incremented each time you make changes to the application.
-appVersion: 6.0.0-M2.202508
-=======
-version: 5.10.1-beta.2
-
-# This is the version number of the application being deployed. This version number should be
-# incremented each time you make changes to the application.
-appVersion: 5.10.1-beta.2
->>>>>>> 24ef1ceb
+appVersion: 6.0.0-alpha.1