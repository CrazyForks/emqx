apiVersion: v2
name: emqx
icon: https://github.com/emqx.png
description: A Helm chart for EMQX
# A chart can be either an 'application' or a 'library' chart.
#
# Application charts are a collection of templates that can be packaged into versioned archives
# to be deployed.
#
# Library charts provide useful utilities or functions for the chart developer. They're included as
# a dependency of application charts to inject those utilities and functions into the rendering
# pipeline. Library charts do not define any templates and therefore cannot be deployed.
type: application

# This is the chart version. This version number should be incremented each time you make changes
# to the chart and its templates, including the app version.
<<<<<<< HEAD
version: 5.6.0-alpha.1

# This is the version number of the application being deployed. This version number should be
# incremented each time you make changes to the application.
appVersion: 5.6.0-alpha.1
=======
version: 5.6.0-alpha.2

# This is the version number of the application being deployed. This version number should be
# incremented each time you make changes to the application.
appVersion: 5.6.0-alpha.2
>>>>>>> 7a192d5a
<|MERGE_RESOLUTION|>--- conflicted
+++ resolved
@@ -14,16 +14,8 @@
 
 # This is the chart version. This version number should be incremented each time you make changes
 # to the chart and its templates, including the app version.
-<<<<<<< HEAD
-version: 5.6.0-alpha.1
-
-# This is the version number of the application being deployed. This version number should be
-# incremented each time you make changes to the application.
-appVersion: 5.6.0-alpha.1
-=======
 version: 5.6.0-alpha.2
 
 # This is the version number of the application being deployed. This version number should be
 # incremented each time you make changes to the application.
-appVersion: 5.6.0-alpha.2
->>>>>>> 7a192d5a
+appVersion: 5.6.0-alpha.2