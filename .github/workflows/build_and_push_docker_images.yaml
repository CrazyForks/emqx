--- conflicted
+++ resolved
@@ -233,19 +233,11 @@
       PKG_VSN: ${{ needs.build.outputs.PKG_VSN }}
 
     steps:
-<<<<<<< HEAD
       - uses: actions/checkout@08c6903cd8c0fde910a37f88322edcfb5dd907a8 # v5.0.0
         with:
           ref: ${{ github.event.inputs.ref }}
 
       - uses: actions/download-artifact@634f93cb2916e3fdff6788551b99b062d0335ce0 # v5.0.0
-=======
-      - uses: actions/checkout@11bd71901bbe5b1630ceea73d27597364c9af683 # v4.2.2
-        with:
-          ref: ${{ github.event.inputs.ref }}
-
-      - uses: actions/download-artifact@d3f86a106a0bac45b974a628896c90dbdf5c8093 # v4.3.0
->>>>>>> 72c679f4
         with:
           name: "${{ env.PROFILE }}-docker-image-tag"
 
@@ -256,17 +248,10 @@
           sudo systemctl restart docker
 
       - uses: docker/setup-qemu-action@29109295f81e9208d7d86ff1c6c12d2833863392 # v3.6.0
-<<<<<<< HEAD
       - uses: docker/setup-buildx-action@e468171a9de216ec08956ac3ada2f0791b6bd435 # v3.11.1
 
       - name: Login to hub.docker.com
         uses: docker/login-action@184bdaa0721073962dff0199f1fb9940f07167d1 # v3.5.0
-=======
-      - uses: docker/setup-buildx-action@b5ca514318bd6ebac0fb2aedd5d36ec1b5c232a2 # v3.10.0
-
-      - name: Login to hub.docker.com
-        uses: docker/login-action@74a5d142397b4f367a81961eba4e8cd7edddf772 # v3.4.0
->>>>>>> 72c679f4
         with:
           username: ${{ secrets.DOCKER_HUB_USER }}
           password: ${{ secrets.DOCKER_HUB_TOKEN }}
@@ -297,13 +282,6 @@
           path: "docker-image-tag"
           retention-days: 7
 
-<<<<<<< HEAD
-      - name: Verify that size of docker image is less than 300 MB
-        run: |
-          docker image inspect $_EMQX_DOCKER_IMAGE_TAG --format='{{.Size}}' | xargs -I {} test {} -lt 300000000
-
-=======
->>>>>>> 72c679f4
       - name: smoke test
         timeout-minutes: 1
         run: |
