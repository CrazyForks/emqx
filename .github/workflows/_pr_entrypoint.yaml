name: PR Entrypoint

concurrency:
  group: pr-entrypoint-${{ github.event_name }}-${{ github.ref }}
  cancel-in-progress: true

on:
  pull_request:
  workflow_dispatch:
    inputs:
      ref:
        required: false

permissions:
  contents: read

defaults:
  run:
    shell: bash

env:
  IS_CI: "yes"

jobs:
  init:
    runs-on: ubuntu-22.04
    outputs:
      BUILDER_VSN: ${{ steps.env.outputs.BUILDER_VSN }}
      OTP_VSN: ${{ steps.env.outputs.OTP_VSN }}
      ELIXIR_VSN: ${{ steps.env.outputs.ELIXIR_VSN }}
      BUILDER: ${{ steps.env.outputs.BUILDER }}
    steps:
      - uses: actions/checkout@11bd71901bbe5b1630ceea73d27597364c9af683 # v4.2.2
        with:
          ref: ${{ github.event.inputs.ref }}
      - name: Set up environment
        id: env
        run: |
          source ./env.sh
          echo "BUILDER_VSN=$EMQX_BUILDER_VSN" | tee -a "$GITHUB_OUTPUT"
          echo "OTP_VSN=$OTP_VSN" | tee -a "$GITHUB_OUTPUT"
          echo "ELIXIR_VSN=$ELIXIR_VSN" | tee -a "$GITHUB_OUTPUT"
          echo "BUILDER=$EMQX_BUILDER" | tee -a "$GITHUB_OUTPUT"

  sanity-checks:
    runs-on: ubuntu-22.04
    needs: init
    container: ${{ needs.init.outputs.BUILDER }}
    outputs:
      ct-matrix: ${{ steps.matrix.outputs.ct-matrix }}
      ct-host: ${{ steps.matrix.outputs.ct-host }}
      ct-docker: ${{ steps.matrix.outputs.ct-docker }}
    env:
      BEFORE_REF: ${{ github.event_name == 'pull_request' && github.event.pull_request.base.sha || github.event.before }}
      AFTER_REF: ${{ github.sha }}
      MIX_ENV: emqx-enterprise
      PROFILE: emqx-enterprise


    steps:
      - name: Install prerequisites
        env:
          DEBIAN_FRONTEND: noninteractive
        run: >
          apt-get update -qy &&
            apt-get install -qy gitlint shellcheck shelltestrunner
      - uses: actions/checkout@11bd71901bbe5b1630ceea73d27597364c9af683 # v4.2.2
        with:
          ref: ${{ github.event.inputs.ref }}
          fetch-depth: 0
      - name: Work around https://github.com/actions/checkout/issues/766
        run: git config --global --add safe.directory "$GITHUB_WORKSPACE"
      - name: Run gitlint
        run: gitlint --commits $BEFORE_REF..$AFTER_REF --config .github/workflows/.gitlint
      - name: Check changelog file name pattern
        run: ./scripts/check-changes-filename-pattern.sh
      - name: Run shellcheck
        run: ./scripts/shellcheck.sh
      - name: Run shell tests
        run: scripts/shelltest/run_tests.sh
      - name: Check workflow files
        env:
          ACTIONLINT_VSN: 1.6.25
        run: |
          wget -q https://github.com/rhysd/actionlint/releases/download/v${ACTIONLINT_VSN}/actionlint_${ACTIONLINT_VSN}_linux_$(dpkg --print-architecture).tar.gz -O actionlint.tar.gz
          tar zxf actionlint.tar.gz actionlint
          # TODO: enable shellcheck when all the current issues are fixed
          ./actionlint -color \
            -shellcheck= \
            -ignore 'label ".+" is unknown' \
            -ignore 'value "emqx-enterprise" in "exclude"' \
            -ignore 'value "emqx-enterprise-elixir" in "exclude"'
      - name: Check line-break at EOF
        run: |
          ./scripts/check-nl-at-eof.sh
      - name: Check apps version
        run: |
          ./scripts/apps-version-check.sh
      - name: Setup mix
        run: |
          # mix local.hex --force --if-missing && mix local.rebar --force --if-missing
          mix local.hex 2.0.6 --force --if-missing && mix local.rebar --force --if-missing
      - name: Check formatting
        run: |
          ./scripts/check-format.sh
      - name: Run elvis check
        run: |
          ./scripts/elvis-check.sh $GITHUB_BASE_REF
      - name: Generate CT Matrix
        id: matrix
        run: |
          MATRIX="$(./scripts/find-apps.sh --ci)"
          echo "${MATRIX}" | jq
          CT_MATRIX="$(echo "${MATRIX}" | jq -c 'map({profile}) | unique')"
          CT_HOST="$(echo "${MATRIX}"   | jq -c 'map(select(.runner == "host"))')"
          CT_DOCKER="$(echo "${MATRIX}" | jq -c 'map(select(.runner == "docker"))')"
          echo "ct-matrix=${CT_MATRIX}" | tee -a $GITHUB_OUTPUT
          echo "ct-host=${CT_HOST}"     | tee -a $GITHUB_OUTPUT
          echo "ct-docker=${CT_DOCKER}" | tee -a $GITHUB_OUTPUT

  compile:
    runs-on: ubuntu-22.04
    container: ${{ needs.init.outputs.BUILDER }}
    needs:
      - init
      - sanity-checks
    strategy:
      matrix:
        profile:
          - emqx-enterprise

    steps:
      - uses: actions/checkout@11bd71901bbe5b1630ceea73d27597364c9af683 # v4.2.2
        with:
          fetch-depth: 0
      - name: Work around https://github.com/actions/checkout/issues/766
        run: |
          git config --global --add safe.directory "$GITHUB_WORKSPACE"
      - id: compile
        env:
          PROFILE: ${{ matrix.profile }}
          ENABLE_COVER_COMPILE: 1
        run: |
          make ensure-rebar3
          make ${PROFILE}-compile test-compile
          echo "export PROFILE=${PROFILE}" | tee -a env.sh
          echo "export PKG_VSN=$(./pkg-vsn.sh ${PROFILE})" | tee -a env.sh
          zip -ryq -x@.github/workflows/.zipignore $PROFILE.zip .
          make ${PROFILE}-rel
      - uses: actions/upload-artifact@ea165f8d65b6e75b540449e92b4886f43607fa02 # v4.6.2
        with:
          name: ${{ matrix.profile }}
          path: ${{ matrix.profile }}.zip
          retention-days: 7
      - uses: actions/upload-artifact@ea165f8d65b6e75b540449e92b4886f43607fa02 # v4.6.2
        with:
          name: "${{ matrix.profile }}-schema-dump"
          path: |
            env.sh
            scripts/spellcheck
            _build/docgen/${{ matrix.profile }}/*.json
            _build/docgen/${{ matrix.profile }}/*.hocon
          retention-days: 7

  run_emqx_app_tests:
    needs:
      - init
      - sanity-checks
      - compile
    uses: ./.github/workflows/run_emqx_app_tests.yaml
    with:
      builder: ${{ needs.init.outputs.BUILDER }}
      before_ref: ${{ github.event_name == 'pull_request' && github.event.pull_request.base.sha || github.event.before }}
      after_ref: ${{ github.sha }}

  run_test_cases:
    needs:
      - init
      - sanity-checks
      - compile
    permissions:
      contents: read
      pull-requests: write
    uses: ./.github/workflows/run_test_cases.yaml
    with:
      builder: ${{ needs.init.outputs.BUILDER }}
      ct-matrix: ${{ needs.sanity-checks.outputs.ct-matrix }}
      ct-host: ${{ needs.sanity-checks.outputs.ct-host }}
      ct-docker: ${{ needs.sanity-checks.outputs.ct-docker }}
    secrets: inherit

  static_checks:
    needs:
      - init
      - sanity-checks
      - compile
    uses: ./.github/workflows/static_checks.yaml
    with:
      builder: ${{ needs.init.outputs.BUILDER }}
      ct-matrix: ${{ needs.sanity-checks.outputs.ct-matrix }}

  build_slim_packages:
    needs:
      - sanity-checks
    uses: ./.github/workflows/build_slim_packages.yaml

  build_docker_emqx_enterprise:
    needs:
      - init
      - sanity-checks
    uses: ./.github/workflows/build_and_push_docker_images.yaml
    with:
      profile: emqx-enterprise
      publish: false
    secrets: inherit

  spellcheck:
    needs:
      - sanity-checks
      - compile
    uses: ./.github/workflows/spellcheck.yaml

  run_conf_tests:
    needs:
      - init
      - sanity-checks
      - compile
    uses: ./.github/workflows/run_conf_tests.yaml
    with:
      builder: ${{ needs.init.outputs.BUILDER }}

  run_boot_tests:
    needs:
      - init
      - sanity-checks
      - compile
    uses: ./.github/workflows/run_boot_tests.yaml
    with:
      builder: ${{ needs.init.outputs.BUILDER }}

  check_deps_integrity:
    needs:
      - init
      - sanity-checks
    uses: ./.github/workflows/check_deps_integrity.yaml
    with:
      builder: ${{ needs.init.outputs.BUILDER }}

<<<<<<< HEAD
  run_jmeter_tests:
    needs:
      - sanity-checks
      - build_docker_emqx_enterprise
    uses: ./.github/workflows/run_jmeter_tests.yaml

=======
>>>>>>> 094e67c5
  run_docker_tests:
    needs:
      - sanity-checks
      - build_docker_emqx_enterprise
    uses: ./.github/workflows/run_docker_tests.yaml

  run_helm_tests:
    needs:
      - sanity-checks
      - build_docker_emqx_enterprise
    uses: ./.github/workflows/run_helm_tests.yaml<|MERGE_RESOLUTION|>--- conflicted
+++ resolved
@@ -246,15 +246,6 @@
     with:
       builder: ${{ needs.init.outputs.BUILDER }}
 
-<<<<<<< HEAD
-  run_jmeter_tests:
-    needs:
-      - sanity-checks
-      - build_docker_emqx_enterprise
-    uses: ./.github/workflows/run_jmeter_tests.yaml
-
-=======
->>>>>>> 094e67c5
   run_docker_tests:
     needs:
       - sanity-checks
