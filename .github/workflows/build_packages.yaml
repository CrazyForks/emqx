name: Cross build packages

concurrency:
  group: build-${{ github.event_name }}-${{ github.ref }}
  cancel-in-progress: true

on:
  push:
    branches:
      - 'main-v4.**'
    tags:
      - v*
      - e*
  schedule:
    - cron:  '0 */6 * * *'
  workflow_dispatch:

jobs:
  prepare:
    # avoid building when syncing to ee repo
    if: endsWith(github.repository, 'emqx')
    runs-on: ubuntu-20.04
    # prepare source with any OTP version, no need for a matrix
    container: ghcr.io/emqx/emqx-builder/4.4-20:24.3.4.2-1-ubuntu20.04
    outputs:
      profiles: ${{ steps.detect-profiles.outputs.profiles}}

    steps:
      - uses: actions/checkout@v3
        with:
          path: source
          fetch-depth: 0 # clone full git history
      - name: detect-profiles
        id: detect-profiles
        uses: ./source/.github/actions/detect-profiles
      - name: get_all_deps
        if: endsWith(github.repository, 'emqx')
        run: |
          make -C source deps-all
          zip -ryq source.zip source/* source/.[^.]*
      - name: get_all_deps_ee
        if: endsWith(github.repository, 'enterprise')
        run: |
          echo "https://ci%40emqx.io:${{ secrets.CI_GIT_TOKEN }}@github.com" > $HOME/.git-credentials
          git config --global credential.helper store
          make -C source deps-all
          zip -ryq source.zip source/* source/.[^.]*
      - uses: actions/upload-artifact@v2
        with:
          name: source
          path: source.zip

  windows:
    runs-on: windows-2019
    needs: prepare
    if: endsWith(github.repository, 'emqx')
    strategy:
      fail-fast: false
      matrix:
        profile: ${{fromJSON(needs.prepare.outputs.profiles)}}
        otp:
          - 24.3.4.2
        exclude:
          - profile: emqx-edge
    steps:
    - uses: actions/download-artifact@v2
      with:
        name: source
        path: .
    - name: unzip source code
      run: Expand-Archive -Path source.zip -DestinationPath ./
    - uses: ilammy/msvc-dev-cmd@v1
    - uses: erlef/setup-beam@v1
      with:
        otp-version: ${{ matrix.otp }}
    - name: build
      env:
        PYTHON: python
        DIAGNOSTIC: 1
        PROFILE: emqx
        SYSTEM: windows
      working-directory: source
      run: |
        erl -eval "erlang:display(crypto:info_lib())" -s init stop
<<<<<<< HEAD
        make ${{ matrix.profile }}-zip
=======
        $version = $( "${{ github.ref }}" -replace "^(.*)/(.*)/" )
        if ($version -match "^v[0-9]+\.[0-9]+(\.[0-9]+)?") {
          $regex = "[0-9]+\.[0-9]+(-alpha|-beta|-rc)?\.[0-9]+"
          $pkg_name = "${{ matrix.profile }}-windows-$([regex]::matches($version, $regex).value).zip"
          }
        else {
          $pkg_name = "${{ matrix.profile }}-windows-$($version -replace '/').zip"
          }
        cd source
        ## We do not build/release bcrypt for windows package
        Remove-Item -Recurse -Force -Path _build/default/lib/bcrypt/
        if (Test-Path rebar.lock) {
            Remove-Item -Force -Path rebar.lock
        }
        make ensure-rebar3
        make ${{ matrix.profile }}
        mkdir -p _packages/${{ matrix.profile }}
        Compress-Archive -Path _build/${{ matrix.profile }}/rel/emqx -DestinationPath _build/${{ matrix.profile }}/rel/$pkg_name
        mv _build/${{ matrix.profile }}/rel/$pkg_name _packages/${{ matrix.profile }}
        sha256sum "_packages/${{ matrix.profile }}/$pkg_name" | head -c 64 > "_packages/${{ matrix.profile }}/${pkg_name}.sha256"
>>>>>>> 5e3814c4
    - name: run emqx
      timeout-minutes: 1
      working-directory: source
      run: |
        ./_build/${{ matrix.profile }}/rel/emqx/bin/emqx start
        Start-Sleep -s 5
        echo "EMQX started"
        ./_build/${{ matrix.profile }}/rel/emqx/bin/emqx stop
        echo "EMQX stopped"
        ./_build/${{ matrix.profile }}/rel/emqx/bin/emqx install
        echo "EQMX installed"
        ./_build/${{ matrix.profile }}/rel/emqx/bin/emqx uninstall
        echo "EQMX uninstaled"
    - uses: actions/upload-artifact@v3
      with:
        name: ${{ matrix.profile }}-windows
        path: source/_packages/${{ matrix.profile }}/

  mac:
    needs: prepare
    strategy:
      fail-fast: false
      matrix:
        otp:
          - 24.3.4.2-1
        os:
          - macos-11
    runs-on: ${{ matrix.os }}

    steps:
    - uses: actions/download-artifact@v3
      with:
        name: source
        path: .
    - name: unzip source code
      run: |
        ln -s . source
        unzip -q source.zip
        rm source source.zip
    - uses: ./.github/actions/detect-profiles
    - uses: ./.github/actions/package-macos
      with:
        otp: ${{ matrix.otp }}
        os: ${{ matrix.os }}
        apple_id_password: ${{ secrets.APPLE_ID_PASSWORD }}
        apple_developer_identity: ${{ secrets.APPLE_DEVELOPER_IDENTITY }}
        apple_developer_id_bundle: ${{ secrets.APPLE_DEVELOPER_ID_BUNDLE }}
        apple_developer_id_bundle_password: ${{ secrets.APPLE_DEVELOPER_ID_BUNDLE_PASSWORD }}
    - uses: actions/upload-artifact@v3
      with:
        name: ${{ env.EMQX_NAME }}-${{ matrix.otp }}
        path: _packages/${{ env.EMQX_NAME }}/

  linux:
    runs-on: ubuntu-20.04

    needs: prepare

    strategy:
      fail-fast: false
      matrix:
        profile: ${{fromJSON(needs.prepare.outputs.profiles)}}
        package:
          - zip
          - pkg
        otp:
          - 24.3.4.2-1
        arch:
          - amd64
          - arm64
        os:
          - ubuntu20.04
          - ubuntu18.04
          - ubuntu16.04
          - debian11
          - debian10
          - debian9
          - el8
          - el7
          # - raspbian10 #armv6l is too slow to emulate
        exclude:
        - os: raspbian9
          arch: amd64
        - os: raspbian10
          arch: amd64
        - os: raspbian9
          profile: emqx
        - os: raspbian10
          profile: emqx
        - os: raspbian9
          profile: emqx-ee
        - os: raspbian10
          profile: emqx-ee

    defaults:
      run:
        shell: bash

    steps:
    - uses: docker/setup-buildx-action@v1
    - uses: docker/setup-qemu-action@v1
      with:
        image: tonistiigi/binfmt:latest
        platforms: all
    - uses: actions/download-artifact@v2
      with:
        name: source
        path: .
    - name: unzip source code
      run: unzip -q source.zip
    - name: build emqx packages
      env:
        OTP: ${{ matrix.otp }}
        PROFILE: ${{ matrix.profile }}
        PACKAGE: ${{ matrix.package}}
        ARCH: ${{ matrix.arch }}
        SYSTEM: ${{ matrix.os }}
      working-directory: source
      run: |
        ./scripts/buildx.sh \
          --profile "${PROFILE}" \
          --pkgtype "${PACKAGE}" \
          --arch "${ARCH}" \
          --builder "ghcr.io/emqx/emqx-builder/4.4-20:${OTP}-${SYSTEM}"
    - uses: actions/upload-artifact@v1
      with:
        name: ${{ matrix.profile }}-${{ matrix.otp }}
        path: source/_packages/${{ matrix.profile }}/

  docker:
    runs-on: ubuntu-20.04
    needs: prepare

    strategy:
      fail-fast: false
      matrix:
        profile: ${{fromJSON(needs.prepare.outputs.profiles)}}
        otp:
          - 24.3.4.2-1
        registry:
          - 'docker.io'
          - 'public.ecr.aws'
        exclude:
          # we don't have an aws ecr repo for enterprise and edge yet
          - profile: emqx-edge
            registry: 'public.ecr.aws'
          - profile: emqx-ee
            registry: 'public.ecr.aws'

    steps:
    - uses: actions/download-artifact@v2
      with:
        name: source
        path: .
    - name: unzip source code
      run: unzip -q source.zip
    - uses: docker/setup-buildx-action@v1
    - uses: docker/setup-qemu-action@v1
      with:
        image: tonistiigi/binfmt:latest
        platforms: all
    - uses: aws-actions/configure-aws-credentials@v1
      if: matrix.registry == 'public.ecr.aws'
      with:
        aws-access-key-id: ${{ secrets.AWS_ACCESS_KEY_ID }}
        aws-secret-access-key: ${{ secrets.AWS_SECRET_ACCESS_KEY }}
        aws-region: ${{ secrets.AWS_DEFAULT_REGION }}
    - name: Docker login to aws ecr
      if: matrix.registry == 'public.ecr.aws'
      run: aws ecr-public get-login-password --region us-east-1 | docker login --username AWS --password-stdin public.ecr.aws
    - uses: docker/login-action@v1
      if: matrix.registry == 'docker.io'
      with:
        username: ${{ secrets.DOCKER_HUB_USER }}
        password: ${{ secrets.DOCKER_HUB_TOKEN }}
    - uses: docker/metadata-action@v3
      id: meta
      with:
        images: ${{ matrix.registry }}/${{ github.repository_owner }}/${{ matrix.profile }}
        ## only 5.0 is latest
        flavor: |
          latest=false # latest is now 5.0
        tags: |
          type=ref,event=branch
          type=ref,event=pr
          type=match,pattern=[v|e](.*),group=1
        labels:
          org.opencontainers.image.otp.version=${{ matrix.otp }}
    - uses: docker/build-push-action@v2
      if: matrix.profile != 'emqx-ee'
      with:
        ## only push when stable tag and rc tag
        push: ${{ contains(github.ref, 'tags') && !contains(github.ref_name, 'beta') && !contains(github.ref_name, 'alpha') }}
        pull: true
        no-cache: true
        platforms: linux/amd64,linux/arm64
        tags: ${{ steps.meta.outputs.tags }}
        labels: ${{ steps.meta.outputs.labels }}
        build-args: |
          BUILD_FROM=ghcr.io/emqx/emqx-builder/4.4-20:${{ matrix.otp }}-alpine3.15.1
          RUN_FROM=alpine:3.15.1
          EMQX_NAME=${{ matrix.profile }}
        file: source/deploy/docker/Dockerfile
        context: source
    - uses: docker/build-push-action@v2
      if: matrix.profile == 'emqx-ee'
      with:
        ## only push when stable tag and rc tag
        push: ${{ contains(github.ref, 'tags') && !contains(github.ref_name, 'beta') && !contains(github.ref_name, 'alpha') }}
        pull: true
        no-cache: true
        platforms: linux/amd64,linux/arm64
        tags: ${{ steps.meta.outputs.tags }}
        labels: ${{ steps.meta.outputs.labels }}
        build-args: |
          BUILD_FROM=ghcr.io/emqx/emqx-builder/4.4-20:${{ matrix.otp }}-alpine3.15.1
          RUN_FROM=alpine:3.15.1
          EMQX_NAME=${{ matrix.profile }}
        file: source/deploy/docker/Dockerfile.enterprise
        context: source

  publish_artifacts:
    runs-on: ubuntu-20.04

    if: startsWith(github.ref, 'refs/tags/')

    needs: [prepare, mac, linux, docker]

    strategy:
      fail-fast: false
      matrix:
        profile: ${{fromJSON(needs.prepare.outputs.profiles)}}
        otp:
          - 24.3.4.2-1
        include:
          - profile: emqx
            otp: windows # otp version on windows is rather fixed

    steps:
    - uses: actions/download-artifact@v2
      with:
        name: ${{ matrix.profile }}-${{ matrix.otp }}
        path: packages/${{ matrix.profile }}
    - name: install dos2unix
      run: sudo apt-get update && sudo apt install -y dos2unix
    - name: get packages
      run: |
        set -e -u
        cd packages/${{ matrix.profile }}
        for var in $( ls |grep emqx |grep -v sha256); do
          dos2unix $var.sha256
          echo "$(cat $var.sha256) $var" | sha256sum -c || exit 1
        done
        cd -
    - uses: aws-actions/configure-aws-credentials@v1
      with:
        aws-access-key-id: ${{ secrets.AWS_ACCESS_KEY_ID }}
        aws-secret-access-key: ${{ secrets.AWS_SECRET_ACCESS_KEY }}
        aws-region: ${{ secrets.AWS_DEFAULT_REGION }}
    - name: upload to aws s3
      run: |
        set -e -u
        if [ "${{ matrix.profile }}"  == "emqx" ];then
            s3dir="emqx-ce"
        else
            s3dir=${{ matrix.profile }}
        fi
        aws s3 cp --recursive packages/${{ matrix.profile }} s3://${{ secrets.AWS_S3_BUCKET }}/${s3dir}/${{ github.ref_name }}
        aws cloudfront create-invalidation --distribution-id ${{ secrets.AWS_CLOUDFRONT_ID }} --paths "/${s3dir}/${{ github.ref_name }}/*"<|MERGE_RESOLUTION|>--- conflicted
+++ resolved
@@ -82,30 +82,7 @@
       working-directory: source
       run: |
         erl -eval "erlang:display(crypto:info_lib())" -s init stop
-<<<<<<< HEAD
         make ${{ matrix.profile }}-zip
-=======
-        $version = $( "${{ github.ref }}" -replace "^(.*)/(.*)/" )
-        if ($version -match "^v[0-9]+\.[0-9]+(\.[0-9]+)?") {
-          $regex = "[0-9]+\.[0-9]+(-alpha|-beta|-rc)?\.[0-9]+"
-          $pkg_name = "${{ matrix.profile }}-windows-$([regex]::matches($version, $regex).value).zip"
-          }
-        else {
-          $pkg_name = "${{ matrix.profile }}-windows-$($version -replace '/').zip"
-          }
-        cd source
-        ## We do not build/release bcrypt for windows package
-        Remove-Item -Recurse -Force -Path _build/default/lib/bcrypt/
-        if (Test-Path rebar.lock) {
-            Remove-Item -Force -Path rebar.lock
-        }
-        make ensure-rebar3
-        make ${{ matrix.profile }}
-        mkdir -p _packages/${{ matrix.profile }}
-        Compress-Archive -Path _build/${{ matrix.profile }}/rel/emqx -DestinationPath _build/${{ matrix.profile }}/rel/$pkg_name
-        mv _build/${{ matrix.profile }}/rel/$pkg_name _packages/${{ matrix.profile }}
-        sha256sum "_packages/${{ matrix.profile }}/$pkg_name" | head -c 64 > "_packages/${{ matrix.profile }}/${pkg_name}.sha256"
->>>>>>> 5e3814c4
     - name: run emqx
       timeout-minutes: 1
       working-directory: source
