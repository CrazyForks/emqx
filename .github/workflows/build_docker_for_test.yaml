name: Build docker image for test

concurrency:
  group: docker-test-build-${{ github.event_name }}-${{ github.ref }}
  cancel-in-progress: true

on:
  workflow_call:

permissions:
  contents: read

jobs:
  docker:
    runs-on: ${{ endsWith(github.repository, '/emqx') && 'ubuntu-22.04' || fromJSON('["self-hosted","ephemeral","linux","x64"]') }}
    env:
      EMQX_NAME: ${{ matrix.profile }}

    strategy:
      fail-fast: false
      matrix:
        profile:
          - emqx
          - emqx-enterprise
          - emqx-elixir
          - emqx-enterprise-elixir

    steps:
      - uses: actions/checkout@a5ac7e51b41094c92402da3b24376905380afc29 # v4.1.6
<<<<<<< HEAD
=======
      - name: Set up environment
        id: env
        run: |
          source env.sh
          PKG_VSN=$(docker run --rm -v $(pwd):$(pwd) -w $(pwd) -u $(id -u) "$EMQX_BUILDER" ./pkg-vsn.sh "$EMQX_NAME")
          echo "PKG_VSN=$PKG_VSN" >> "$GITHUB_ENV"
>>>>>>> 888ab81f
      - name: build and export to Docker
        id: build
        run: |
          make ${EMQX_NAME}-docker
          echo "_EMQX_DOCKER_IMAGE_TAG=$(head -n 1 .emqx_docker_image_tags)" >> $GITHUB_ENV
      - name: smoke test
        run: |
          CID=$(docker run -d --rm -P $_EMQX_DOCKER_IMAGE_TAG)
          HTTP_PORT=$(docker inspect --format='{{(index (index .NetworkSettings.Ports "18083/tcp") 0).HostPort}}' $CID)
          ./scripts/test/emqx-smoke-test.sh localhost $HTTP_PORT || {
            docker logs $CID
            exit 1
          }
          docker stop $CID
      - name: export docker image
        if: always()
        run: |
          docker save $_EMQX_DOCKER_IMAGE_TAG | gzip > $EMQX_NAME-docker-$PKG_VSN.tar.gz
      - uses: actions/upload-artifact@65462800fd760344b1a7b4382951275a0abb4808 # v4.3.3
        with:
          name: "${{ env.EMQX_NAME }}-docker"
          path: "${{ env.EMQX_NAME }}-docker-${{ env.PKG_VSN }}.tar.gz"
          retention-days: 3<|MERGE_RESOLUTION|>--- conflicted
+++ resolved
@@ -27,15 +27,12 @@
 
     steps:
       - uses: actions/checkout@a5ac7e51b41094c92402da3b24376905380afc29 # v4.1.6
-<<<<<<< HEAD
-=======
       - name: Set up environment
         id: env
         run: |
           source env.sh
           PKG_VSN=$(docker run --rm -v $(pwd):$(pwd) -w $(pwd) -u $(id -u) "$EMQX_BUILDER" ./pkg-vsn.sh "$EMQX_NAME")
           echo "PKG_VSN=$PKG_VSN" >> "$GITHUB_ENV"
->>>>>>> 888ab81f
       - name: build and export to Docker
         id: build
         run: |
