name: Compatibility Test Suite

on:
  push:
    tags:
      - v*
  release:
    types:
      - published
  pull_request:
  workflow_dispatch:
  repository_dispatch:
    types: [run_actions]

jobs:
  ldap:
    runs-on: ubuntu-20.04

    strategy:
      fail-fast: false
      matrix:
        ldap_tag:
        - 2.4.50
        network_type:
        - ipv4
        - ipv6

    steps:
      - uses: actions/checkout@v1
      - name: setup
        env:
          LDAP_TAG: ${{ matrix.ldap_tag }}
        run: |
          docker-compose -f .ci/apps_tests/docker-compose.yaml build --no-cache
          docker-compose -f .ci/compatibility_tests/docker-compose-ldap.yaml up -d
      - name: setup
        if: matrix.network_type == 'ipv4'
        run: |
          server_address=$(docker inspect -f '{{range .NetworkSettings.Networks}}{{.IPAddress}}{{end}}' ldap)
          sed -i "s|^[#[:space:]]*auth.ldap.servers[[:space:]]*=.*|auth.ldap.servers = \"$server_address\"|g" apps/emqx_auth_ldap/etc/emqx_auth_ldap.conf
      - name: setup
        if: matrix.network_type == 'ipv6'
        run: |
          server_address=$(docker inspect -f '{{range .NetworkSettings.Networks}}{{.GlobalIPv6Address}}{{end}}' ldap)
          sed -i "s|^[#[:space:]]*auth.ldap.servers[[:space:]]*=.*|auth.ldap.servers = \"$server_address\"|g" apps/emqx_auth_ldap/etc/emqx_auth_ldap.conf
      - name: run test cases
        run: |
          docker exec -i erlang sh -c "make ensure-rebar3"
          docker exec -i erlang sh -c "./rebar3 eunit --dir apps/emqx_auth_ldap"
          docker exec -i erlang sh -c "./rebar3 ct    --dir apps/emqx_auth_ldap"
      - uses: actions/upload-artifact@v1
        if: failure()
        with:
          name: logs_ldap${{ matrix.ldap_tag }}_${{ matrix.network_type }}
          path: _build/test/logs

  mongo:
    runs-on: ubuntu-20.04

    strategy:
      fail-fast: false
      matrix:
        mongo_tag:
        - 3
        - 4
        network_type:
        - ipv4
        - ipv6
        connect_type:
        - tls
        - tcp

    steps:
      - uses: actions/checkout@v1
      - name: setup
        env:
          MONGO_TAG: ${{ matrix.mongo_tag }}
        if: matrix.connect_type == 'tls'
        run: |
          docker-compose -f .ci/compatibility_tests/docker-compose-mongo-tls.yaml up -d
          sed -i 's|^[#[:space:]]*auth.mongo.ssl[[:space:]]*=.*|auth.mongo.ssl.enable = on|g' apps/emqx_auth_mongo/etc/emqx_auth_mongo.conf
          sed -i 's|^[#[:space:]]*auth.mongo.cacertfile[[:space:]]*=.*|auth.mongo.cacertfile = "/emqx/apps/emqx_auth_mongo/test/emqx_auth_mongo_SUITE_data/ca.pem"|g' apps/emqx_auth_mongo/etc/emqx_auth_mongo.conf
          sed -i 's|^[#[:space:]]*auth.mongo.certfile[[:space:]]*=.*|auth.mongo.certfile = "/emqx/apps/emqx_auth_mongo/test/emqx_auth_mongo_SUITE_data/client-cert.pem"|g' apps/emqx_auth_mongo/etc/emqx_auth_mongo.conf
          sed -i 's|^[#[:space:]]*auth.mongo.keyfile[[:space:]]*=.*|auth.mongo.keyfile = "/emqx/apps/emqx_auth_mongo/test/emqx_auth_mongo_SUITE_data/client-key.pem"|g' apps/emqx_auth_mongo/etc/emqx_auth_mongo.conf
      - name: setup
        env:
          MONGO_TAG: ${{ matrix.mongo_tag }}
        if: matrix.connect_type == 'tcp'
        run: docker-compose -f .ci/compatibility_tests/docker-compose-mongo.yaml up -d
      - name: setup
        if: matrix.network_type == 'ipv4'
        run: |
          server_address=$(docker inspect -f '{{range .NetworkSettings.Networks}}{{.IPAddress}}{{end}}' mongo)
          sed -i "s|^[#[:space:]]*auth.mongo.server[[:space:]]*=.*|auth.mongo.server = \"$server_address:27017\"|g" apps/emqx_auth_mongo/etc/emqx_auth_mongo.conf
      - name: setup
        if: matrix.network_type == 'ipv6'
        run: |
          server_address=$(docker inspect -f '{{range .NetworkSettings.Networks}}{{.GlobalIPv6Address}}{{end}}' mongo)
          sed -i "s|^[#[:space:]]*auth.mongo.server[[:space:]]*=.*|auth.mongo.server = \"$server_address:27017\"|g" apps/emqx_auth_mongo/etc/emqx_auth_mongo.conf
      - name: run test cases
        run: |
          docker exec -i erlang sh -c "make ensure-rebar3"
          docker exec -i erlang sh -c "./rebar3 eunit --dir apps/emqx_auth_mongo"
          docker exec -i erlang sh -c "./rebar3 ct    --dir apps/emqx_auth_mongo"
      - uses: actions/upload-artifact@v1
        if: failure()
        with:
          name: logs_mongo${{ matrix.mongo_tag }}_${{ matrix.network_type }}_${{ matrix.connect_type }}
          path: _build/test/logs

  mysql:
    runs-on: ubuntu-20.04

    strategy:
      fail-fast: false
      matrix:
        mysql_tag:
        - 5.7
        - 8
        network_type:
        - ipv4
        - ipv6
        connect_type:
        # - tls
        - tcp

    steps:
      - uses: actions/checkout@v1
      - name: setup
        env:
          MYSQL_TAG: ${{ matrix.mysql_tag }}
        if: matrix.connect_type == 'tls'
        run: |
          docker-compose -f .ci/compatibility_tests/docker-compose-mysql-tls.yaml up -d
<<<<<<< HEAD
          sed -i 's|^[#[:space:]]*auth.mysql.ssl[[:space:]]*=.*|auth.mysql.ssl = on|g' apps/emqx_auth_mysql/etc/emqx_auth_mysql.conf
          sed -i 's|^[#[:space:]]*auth.mysql.ssl.cacertfile[[:space:]]*=.*|auth.mysql.ssl.cacertfile = /emqx/apps/emqx_auth_mysql/test/emqx_auth_mysql_SUITE_data/ca.pem|g' apps/emqx_auth_mysql/etc/emqx_auth_mysql.conf
          sed -i 's|^[#[:space:]]*auth.mysql.ssl.certfile[[:space:]]*=.*|auth.mysql.ssl.certfile = /emqx/apps/emqx_auth_mysql/test/emqx_auth_mysql_SUITE_data/client-cert.pem|g' apps/emqx_auth_mysql/etc/emqx_auth_mysql.conf
          sed -i 's|^[#[:space:]]*auth.mysql.ssl.keyfile[[:space:]]*=.*|auth.mysql.ssl.keyfile = /emqx/apps/emqx_auth_mysql/test/emqx_auth_mysql_SUITE_data/client-key.pem|g' apps/emqx_auth_mysql/etc/emqx_auth_mysql.conf
=======
          sed -i 's|^[#[:space:]]*auth.mysql.ssl[[:space:]]*=.*|auth.mysql.ssl.enable = on|g' apps/emqx_auth_mysql/etc/emqx_auth_mysql.conf
          sed -i 's|^[#[:space:]]*auth.mysql.cacertfile[[:space:]]*=.*|auth.mysql.cacertfile = \"/emqx/apps/emqx_auth_mysql/test/emqx_auth_mysql_SUITE_data/ca.pem\"|g' apps/emqx_auth_mysql/etc/emqx_auth_mysql.conf
          sed -i 's|^[#[:space:]]*auth.mysql.certfile[[:space:]]*=.*|auth.mysql.certfile = \"/emqx/apps/emqx_auth_mysql/test/emqx_auth_mysql_SUITE_data/client-cert.pem\"|g' apps/emqx_auth_mysql/etc/emqx_auth_mysql.conf
          sed -i 's|^[#[:space:]]*auth.mysql.keyfile[[:space:]]*=.*|auth.mysql.keyfile = \"/emqx/apps/emqx_auth_mysql/test/emqx_auth_mysql_SUITE_data/client-key.pem\"|g' apps/emqx_auth_mysql/etc/emqx_auth_mysql.conf
>>>>>>> c422b200
      - name: setup
        env:
          MYSQL_TAG: ${{ matrix.mysql_tag }}
        if: matrix.connect_type == 'tcp'
        run: docker-compose -f .ci/compatibility_tests/docker-compose-mysql.yaml up -d
      - name: setup
        if: matrix.network_type == 'ipv4'
        run: |
          server_address=$(docker inspect -f '{{range .NetworkSettings.Networks}}{{.IPAddress}}{{end}}' mysql)
          sed -i "/auth.mysql.server/c auth.mysql.server = \"$server_address:3306\"" apps/emqx_auth_mysql/etc/emqx_auth_mysql.conf
      - name: setup
        if: matrix.network_type == 'ipv6'
        run: |
          server_address=$(docker inspect -f '{{range .NetworkSettings.Networks}}{{.GlobalIPv6Address}}{{end}}' mysql)
          sed -i "/auth.mysql.server/c auth.mysql.server = \"$server_address:3306\"" apps/emqx_auth_mysql/etc/emqx_auth_mysql.conf
      - name: setup
        run: |
          sed -i 's|^[#[:space:]]*auth.mysql.username[[:space:]]*=.*|auth.mysql.username = root|g' apps/emqx_auth_mysql/etc/emqx_auth_mysql.conf
          sed -i 's|^[#[:space:]]*auth.mysql.password[[:space:]]*=.*|auth.mysql.password = public|g' apps/emqx_auth_mysql/etc/emqx_auth_mysql.conf
          sed -i 's|^[#[:space:]]*auth.mysql.database[[:space:]]*=.*|auth.mysql.database = mqtt|g' apps/emqx_auth_mysql/etc/emqx_auth_mysql.conf
      - name: run test cases
        run: |
          docker exec -i erlang sh -c "make ensure-rebar3"
          docker exec -i erlang sh -c "./rebar3 eunit --dir apps/emqx_auth_mysql"
          docker exec -i erlang sh -c "./rebar3 ct    --dir apps/emqx_auth_mysql"
      - uses: actions/upload-artifact@v1
        if: failure()
        with:
          name: logs_mysql${{ matrix.mysql_tag }}_${{ matrix.network_type }}_${{ matrix.connect_type }}
          path: _build/test/logs

  pgsql:
    runs-on: ubuntu-20.04

    strategy:
      fail-fast: false
      matrix:
        pgsql_tag:
        - 9
        - 10
        - 11
        - 12
        - 13
        network_type:
        - ipv4
        - ipv6
        connect_type:
        - tls
        - tcp
    steps:
      - uses: actions/checkout@v1
      - name: setup
        env:
          PGSQL_TAG: ${{ matrix.pgsql_tag }}
        if: matrix.connect_type == 'tls'
        run: |
          docker-compose -f .ci/compatibility_tests/docker-compose-pgsql-tls.yaml build --no-cache
          docker-compose -f .ci/compatibility_tests/docker-compose-pgsql-tls.yaml up -d
          if [ "$PGSQL_TAG" = "12" ] || [ "$PGSQL_TAG" = "13" ]; then
              sed -i 's|^[#[:space:]]*auth.pgsql.ssl.tls_versions[ \t]*=.*|auth.pgsql.ssl.tls_versions = "tlsv1.3,tlsv1.2"|g' apps/emqx_auth_pgsql/etc/emqx_auth_pgsql.conf
          else
              sed -i 's|^[#[:space:]]*auth.pgsql.ssl.tls_versions[ \t]*=.*|auth.pgsql.ssl.tls_versions = "tlsv1.2,tlsv1.1"|g' apps/emqx_auth_pgsql/etc/emqx_auth_pgsql.conf
          fi

          sed -i 's|^[#[:space:]]*auth.pgsql.username[ \t]*=.*|auth.pgsql.username = postgres|g' apps/emqx_auth_pgsql/etc/emqx_auth_pgsql.conf
          sed -i 's|^[#[:space:]]*auth.pgsql.password[ \t]*=.*|auth.pgsql.password = postgres|g' apps/emqx_auth_pgsql/etc/emqx_auth_pgsql.conf
          sed -i 's|^[#[:space:]]*auth.pgsql.database[ \t]*=.*|auth.pgsql.database = postgres|g' apps/emqx_auth_pgsql/etc/emqx_auth_pgsql.conf
          sed -i 's|^[#[:space:]]*auth.pgsql.ssl.enable[ \t]*=.*|auth.pgsql.ssl.enable = on|g' apps/emqx_auth_pgsql/etc/emqx_auth_pgsql.conf
          sed -i 's|^[#[:space:]]*auth.pgsql.cacertfile[ \t]*=.*|auth.pgsql.cacertfile = /emqx/apps/emqx_auth_pgsql/test/emqx_auth_pgsql_SUITE_data/root.crt|g' apps/emqx_auth_pgsql/etc/emqx_auth_pgsql.conf
      - name: setup
        env:
          PGSQL_TAG: ${{ matrix.pgsql_tag }}
        if: matrix.connect_type == 'tcp'
        run: |
          docker-compose -f .ci/compatibility_tests/docker-compose-pgsql.yaml up -d
          sed -i 's|^[#[:space:]]*auth.pgsql.username[ \t]*=.*|auth.pgsql.username = root|g' apps/emqx_auth_pgsql/etc/emqx_auth_pgsql.conf
          sed -i 's|^[#[:space:]]*auth.pgsql.password[ \t]*=.*|auth.pgsql.password = public|g' apps/emqx_auth_pgsql/etc/emqx_auth_pgsql.conf
          sed -i 's|^[#[:space:]]*auth.pgsql.database[ \t]*=.*|auth.pgsql.database = mqtt|g' apps/emqx_auth_pgsql/etc/emqx_auth_pgsql.conf
      - name: setup
        if: matrix.network_type == 'ipv4'
        run: |
          server_address=$(docker inspect -f '{{range .NetworkSettings.Networks}}{{.IPAddress}}{{end}}' pgsql)
          sed -i "s|^[#[:space:]]*auth.pgsql.server[[:space:]]*=.*|auth.pgsql.server = \"$server_address:5432\"|g" apps/emqx_auth_pgsql/etc/emqx_auth_pgsql.conf
      - name: setup
        if: matrix.network_type == 'ipv6'
        run: |
          server_address=$(docker inspect -f '{{range .NetworkSettings.Networks}}{{.GlobalIPv6Address}}{{end}}' pgsql)
          sed -i "s|^[#[:space:]]*auth.pgsql.server[[:space:]]*=.*|auth.pgsql.server = \"$server_address:5432\"|g" apps/emqx_auth_pgsql/etc/emqx_auth_pgsql.conf
      - name: run test cases
        run: |
          docker exec -i erlang sh -c "make ensure-rebar3"
          docker exec -i erlang sh -c "./rebar3 eunit --dir apps/emqx_auth_pgsql"
          docker exec -i erlang sh -c "./rebar3 ct    --dir apps/emqx_auth_pgsql"
      - uses: actions/upload-artifact@v1
        if: failure()
        with:
          name: logs_pgsql${{ matrix.pgsql_tag }}_${{ matrix.network_type }}_${{ matrix.connect_type }}
          path: _build/test/logs

  redis:
    runs-on: ubuntu-20.04

    strategy:
      fail-fast: false
      matrix:
        redis_tag:
        - 5
        - 6
        network_type:
        - ipv4
        - ipv6
        connect_type:
        - tls
        - tcp
        node_type:
        - single
        - cluster

    steps:
      - uses: actions/checkout@v1
      - name: setup
        env:
          REDIS_TAG: ${{ matrix.redis_tag }}
        if: matrix.connect_type == 'tls' && matrix.redis_tag != '5'
        run: |
          set -exu
          docker-compose -f .ci/compatibility_tests/docker-compose-redis-${{ matrix.node_type }}-tls.yaml up -d
          sed -i 's|^[#[:space:]]*auth.redis.ssl.enable[[:space:]]*=.*|auth.redis.ssl.enable = on|g' apps/emqx_auth_redis/etc/emqx_auth_redis.conf
          sed -i 's|^[#[:space:]]*auth.redis.ssl.cacertfile[[:space:]]*=.*|auth.redis.ssl.cacertfile = "/emqx/apps/emqx_auth_redis/test/emqx_auth_redis_SUITE_data/certs/ca.crt"|g' apps/emqx_auth_redis/etc/emqx_auth_redis.conf
          sed -i 's|^[#[:space:]]*auth.redis.ssl.certfile[[:space:]]*=.*|auth.redis.ssl.certfile = "/emqx/apps/emqx_auth_redis/test/emqx_auth_redis_SUITE_data/certs/redis.crt"|g' apps/emqx_auth_redis/etc/emqx_auth_redis.conf
          sed -i 's|^[#[:space:]]*auth.redis.ssl.keyfile[[:space:]]*=.*|auth.redis.ssl.keyfile = "/emqx/apps/emqx_auth_redis/test/emqx_auth_redis_SUITE_data/certs/redis.key"|g' apps/emqx_auth_redis/etc/emqx_auth_redis.conf
      - name: setup
        env:
          REDIS_TAG: ${{ matrix.redis_tag }}
        if: matrix.connect_type == 'tcp'
        run: docker-compose -f .ci/compatibility_tests/docker-compose-redis-${{ matrix.node_type }}.yaml up -d
      - name: get server address
        if: matrix.connect_type == 'tcp' || (matrix.connect_type == 'tls' && matrix.redis_tag != '5')
        run: |
          set -exu
          ipv4_address=$(docker inspect -f '{{range .NetworkSettings.Networks}}{{.IPAddress}}{{end}}' redis)
          ipv6_address=$(docker inspect -f '{{range .NetworkSettings.Networks}}{{.GlobalIPv6Address}}{{end}}' redis)
          echo "redis_ipv4_address=$ipv4_address" >> $GITHUB_ENV
          echo "redis_ipv6_address=$ipv6_address" >> $GITHUB_ENV
      - name: setup
        if: matrix.node_type == 'single' && matrix.connect_type == 'tcp'
        run: |
          set -exu
          sed -i "s|^[#[:space:]]*auth.redis.server[[:space:]]*=.*|auth.redis.server = \"${redis_${{ matrix.network_type }}_address}:6379\"|g" apps/emqx_auth_redis/etc/emqx_auth_redis.conf
      - name: setup
        if: matrix.node_type == 'single' && matrix.connect_type == 'tls' && matrix.redis_tag != '5'
        run: |
          set -exu
          sed -i "s|^[#[:space:]]*auth.redis.server[[:space:]]*=.*|auth.redis.server = \"${redis_${{ matrix.network_type }}_address}:6380\"|g" apps/emqx_auth_redis/etc/emqx_auth_redis.conf
      - name: setup
        if: matrix.node_type == 'cluster' && matrix.connect_type == 'tcp'
        run: |
          set -exu
          sed -i 's|^[#[:space:]]*auth.redis.type[[:space:]]*=.*|auth.redis.type = cluster|g' apps/emqx_auth_redis/etc/emqx_auth_redis.conf
          sed -i "s|^[#[:space:]]*auth.redis.server[[:space:]]*=.*|auth.redis.server = \"${redis_${{ matrix.network_type }}_address}:7000, ${redis_${{ matrix.network_type }}_address}:7001, ${redis_${{ matrix.network_type }}_address}:7002\"|g" apps/emqx_auth_redis/etc/emqx_auth_redis.conf
      - name: setup
        if: matrix.node_type == 'cluster' && matrix.connect_type == 'tls' && matrix.redis_tag != '5'
        run: |
          set -exu
          sed -i 's|^[#[:space:]]*auth.redis.type[[:space:]]*=.*|auth.redis.type = cluster|g' apps/emqx_auth_redis/etc/emqx_auth_redis.conf
          sed -i "s|^[#[:space:]]*auth.redis.server[[:space:]]*=.*|auth.redis.server = \"${redis_${{ matrix.network_type }}_address}:8000, ${redis_${{ matrix.network_type }}_address}:8001, ${redis_${{ matrix.network_type }}_address}:8002\"|g" apps/emqx_auth_redis/etc/emqx_auth_redis.conf
      - name: run test cases
        if: matrix.connect_type == 'tcp' || (matrix.connect_type == 'tls' && matrix.redis_tag != '5')
        run: |
          docker exec -i erlang sh -c "make ensure-rebar3"
          docker exec -i erlang sh -c "./rebar3 eunit --dir apps/emqx_auth_redis"
          docker exec -i erlang sh -c "./rebar3 ct    --dir apps/emqx_auth_redis"
      - uses: actions/upload-artifact@v1
        if: failure()
        with:
          name: logs_redis${{ matrix.redis_tag }}_${{ matrix.node_type }}_${{ matrix.network_type }}_${{ matrix.connect_type }}
          path: _build/test/logs<|MERGE_RESOLUTION|>--- conflicted
+++ resolved
@@ -132,17 +132,10 @@
         if: matrix.connect_type == 'tls'
         run: |
           docker-compose -f .ci/compatibility_tests/docker-compose-mysql-tls.yaml up -d
-<<<<<<< HEAD
-          sed -i 's|^[#[:space:]]*auth.mysql.ssl[[:space:]]*=.*|auth.mysql.ssl = on|g' apps/emqx_auth_mysql/etc/emqx_auth_mysql.conf
+          sed -i 's|^[#[:space:]]*auth.mysql.ssl[[:space:]]*=.*|auth.mysql.ssl.enable = on|g' apps/emqx_auth_mysql/etc/emqx_auth_mysql.conf
           sed -i 's|^[#[:space:]]*auth.mysql.ssl.cacertfile[[:space:]]*=.*|auth.mysql.ssl.cacertfile = /emqx/apps/emqx_auth_mysql/test/emqx_auth_mysql_SUITE_data/ca.pem|g' apps/emqx_auth_mysql/etc/emqx_auth_mysql.conf
           sed -i 's|^[#[:space:]]*auth.mysql.ssl.certfile[[:space:]]*=.*|auth.mysql.ssl.certfile = /emqx/apps/emqx_auth_mysql/test/emqx_auth_mysql_SUITE_data/client-cert.pem|g' apps/emqx_auth_mysql/etc/emqx_auth_mysql.conf
           sed -i 's|^[#[:space:]]*auth.mysql.ssl.keyfile[[:space:]]*=.*|auth.mysql.ssl.keyfile = /emqx/apps/emqx_auth_mysql/test/emqx_auth_mysql_SUITE_data/client-key.pem|g' apps/emqx_auth_mysql/etc/emqx_auth_mysql.conf
-=======
-          sed -i 's|^[#[:space:]]*auth.mysql.ssl[[:space:]]*=.*|auth.mysql.ssl.enable = on|g' apps/emqx_auth_mysql/etc/emqx_auth_mysql.conf
-          sed -i 's|^[#[:space:]]*auth.mysql.cacertfile[[:space:]]*=.*|auth.mysql.cacertfile = \"/emqx/apps/emqx_auth_mysql/test/emqx_auth_mysql_SUITE_data/ca.pem\"|g' apps/emqx_auth_mysql/etc/emqx_auth_mysql.conf
-          sed -i 's|^[#[:space:]]*auth.mysql.certfile[[:space:]]*=.*|auth.mysql.certfile = \"/emqx/apps/emqx_auth_mysql/test/emqx_auth_mysql_SUITE_data/client-cert.pem\"|g' apps/emqx_auth_mysql/etc/emqx_auth_mysql.conf
-          sed -i 's|^[#[:space:]]*auth.mysql.keyfile[[:space:]]*=.*|auth.mysql.keyfile = \"/emqx/apps/emqx_auth_mysql/test/emqx_auth_mysql_SUITE_data/client-key.pem\"|g' apps/emqx_auth_mysql/etc/emqx_auth_mysql.conf
->>>>>>> c422b200
       - name: setup
         env:
           MYSQL_TAG: ${{ matrix.mysql_tag }}
