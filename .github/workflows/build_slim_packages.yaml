--- conflicted
+++ resolved
@@ -144,13 +144,8 @@
     - uses: actions/cache@v2
       id: cache
       with:
-<<<<<<< HEAD
         path: ~/.kerl/${{ matrix.otp }}
-        key: otp-install-${{ matrix.otp }}-${{ matrix.macos }}
-=======
-        path: ~/.kerl/${{ matrix.erl_otp }}
-        key: otp-install-${{ matrix.erl_otp }}-${{ matrix.macos }}-static-ssl-disable-hipe-disable-jit
->>>>>>> 8b7726df
+        key: otp-install-${{ matrix.otp }}-${{ matrix.macos }}-static-ssl-disable-hipe-disable-jit
     - name: build erlang
       if: steps.cache.outputs.cache-hit != 'true'
       timeout-minutes: 60
