--- conflicted
+++ resolved
@@ -68,11 +68,8 @@
     T == matrix;
     T == tdengine;
     T == dynamo;
-<<<<<<< HEAD
+    T == rocketmq;
     T == cassandra
-=======
-    T == rocketmq
->>>>>>> ddffba03
 ).
 
 load() ->
