--- conflicted
+++ resolved
@@ -333,12 +333,7 @@
                 500,
                 10,
                 ?assertMatch(
-<<<<<<< HEAD
-                    {200, #{<<"status">> := Status}} when
-                        Status == <<"connecting">> orelse Status == <<"disconnected">>,
-=======
                     {200, #{<<"status">> := Status}} when Status /= <<"connected">>,
->>>>>>> 2cb3b952
                     get_connector_api(Config)
                 )
             ),
@@ -349,12 +344,7 @@
                 500,
                 10,
                 ?assertMatch(
-<<<<<<< HEAD
-                    {200, #{<<"status">> := Status}} when
-                        Status == <<"connecting">> orelse Status == <<"disconnected">>,
-=======
                     {200, #{<<"status">> := Status}} when Status /= <<"connected">>,
->>>>>>> 2cb3b952
                     get_connector_api(Config)
                 )
             ),
