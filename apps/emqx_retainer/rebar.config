%% -*- mode: erlang -*-

{deps, [
    {emqx, {path, "../emqx"}},
    {emqx_utils, {path, "../emqx_utils"}}
]}.

{edoc_opts, [{preprocess, true}]}.
{erl_opts, [
    warn_unused_vars,
    warn_shadow_vars,
    warn_unused_import,
    warn_obsolete_guard,
    debug_info,
    {parse_transform}
]}.

{xref_checks, [
    undefined_function_calls,
    undefined_functions,
    locals_not_used,
    deprecated_function_calls,
    warnings_as_errors,
    deprecated_functions
]}.
{cover_enabled, true}.
{cover_opts, [verbose]}.
{cover_export_enabled, true}.

{profiles, [
    {test, [
        {deps, [
<<<<<<< HEAD
            {emqtt, {git, "https://github.com/emqx/emqtt", {tag, "1.14.5"}}}
=======
            {emqtt, {git, "https://github.com/emqx/emqtt", {tag, "1.14.6"}}}
>>>>>>> 41758327
        ]}
    ]}
]}.

{project_plugins, [erlfmt]}.<|MERGE_RESOLUTION|>--- conflicted
+++ resolved
@@ -30,11 +30,7 @@
 {profiles, [
     {test, [
         {deps, [
-<<<<<<< HEAD
-            {emqtt, {git, "https://github.com/emqx/emqtt", {tag, "1.14.5"}}}
-=======
             {emqtt, {git, "https://github.com/emqx/emqtt", {tag, "1.14.6"}}}
->>>>>>> 41758327
         ]}
     ]}
 ]}.
