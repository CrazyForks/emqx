%%--------------------------------------------------------------------
%% Copyright (c) 2020-2021 EMQ Technologies Co., Ltd. All Rights Reserved.
%%
%% Licensed under the Apache License, Version 2.0 (the "License");
%% you may not use this file except in compliance with the License.
%% You may obtain a copy of the License at
%%
%%     http://www.apache.org/licenses/LICENSE-2.0
%%
%% Unless required by applicable law or agreed to in writing, software
%% distributed under the License is distributed on an "AS IS" BASIS,
%% WITHOUT WARRANTIES OR CONDITIONS OF ANY KIND, either express or implied.
%% See the License for the specific language governing permissions and
%% limitations under the License.
%%--------------------------------------------------------------------
-module(emqx_resource_instance).

-behaviour(gen_server).

-include("emqx_resource.hrl").
-include("emqx_resource_utils.hrl").

-export([start_link/2]).

%% load resource instances from *.conf files
<<<<<<< HEAD
-export([ lookup/1
=======
-export([ load_dir/1
        , load_file/1
        , load_config/1
        , lookup/1
>>>>>>> a564e0c4
        , list_all/0
        , lookup_by_type/1
        , create_local/3
        ]).

-export([ hash_call/2
        , hash_call/3
        ]).

%% gen_server Callbacks
-export([ init/1
        , handle_call/3
        , handle_cast/2
        , handle_info/2
        , terminate/2
        , code_change/3
        ]).

-record(state, {worker_pool, worker_id}).

-type state() :: #state{}.

%%------------------------------------------------------------------------------
%% Start the registry
%%------------------------------------------------------------------------------

start_link(Pool, Id) ->
    gen_server:start_link({local, proc_name(?MODULE, Id)},
                          ?MODULE, {Pool, Id}, []).

%% call the worker by the hash of resource-instance-id, to make sure we always handle
%% operations on the same instance in the same worker.
hash_call(InstId, Request) ->
    hash_call(InstId, Request, infinity).

hash_call(InstId, Request, Timeout) ->
    gen_server:call(pick(InstId), Request, Timeout).

-spec lookup(instance_id()) -> {ok, resource_data()} | {error, Reason :: term()}.
lookup(InstId) ->
    case ets:lookup(emqx_resource_instance, InstId) of
        [] -> {error, not_found};
        [{_, Data}] -> {ok, Data#{id => InstId}}
    end.

force_lookup(InstId) ->
    {ok, Data} = lookup(InstId),
    Data.

-spec list_all() -> [resource_data()].
list_all() ->
    [Data#{id => Id} || {Id, Data} <- ets:tab2list(emqx_resource_instance)].

-spec lookup_by_type(module()) -> [resource_data()].
lookup_by_type(ResourceType) ->
    [Data || #{mod := Mod} = Data <- list_all()
             , Mod =:= ResourceType].

<<<<<<< HEAD
-spec create_local(instance_id(), resource_type(), resource_config()) ->
    {ok, resource_data()} | {error, term()}.
create_local(InstId, ResourceType, InstConf) ->
    case hash_call(InstId, {create, InstId, ResourceType, InstConf}, 15000) of
        {ok, Data} -> {ok, Data};
        Error -> Error
    end.

save_config_to_disk(InstId, ResourceType, Config) ->
    %% TODO: send an event to the config handler, and the hander (single process)
    %% will dump configs for all instances (from an ETS table) to a file.
    file:write_file(filename:join([emqx_data_dir(), binary_to_list(InstId) ++ ".conf"]),
        jsx:encode(#{id => InstId, resource_type => ResourceType,
                     config => emqx_resource:call_jsonify(ResourceType, Config)})).

emqx_data_dir() ->
    "data".
=======
-spec load_dir(Dir :: string()) -> ok.
load_dir(Dir) ->
    lists:foreach(fun load_file/1, filelib:wildcard(filename:join([Dir, "*.conf"]))).

load_file(File) ->
    case ?SAFE_CALL(hocon_token:read(File)) of
        {error, Reason} ->
            logger:error("load resource from ~p failed: ~p", [File, Reason]);
        RawConfig ->
            case load_config(RawConfig) of
                {ok, Data} ->
                    logger:debug("loaded resource instance from file: ~p, data: ~p",
                        [File, Data]);
                {error, Reason} ->
                    logger:error("load resource from ~p failed: ~p", [File, Reason])
            end
    end.

-spec load_config(binary() | map()) -> {ok, resource_data()} | {error, term()}.
load_config(RawConfig) when is_binary(RawConfig) ->
    case hocon:binary(RawConfig, #{format => map}) of
        {ok, ConfigTerm} -> load_config(ConfigTerm);
        Error -> Error
    end;

load_config(#{<<"id">> := Id, <<"resource_type">> := ResourceTypeStr} = Config) ->
    MapConfig = maps:get(<<"config">>, Config, #{}),
    case emqx_resource:resource_type_from_str(ResourceTypeStr) of
        {ok, ResourceType} -> parse_and_load_config(Id, ResourceType, MapConfig);
        Error -> Error
    end.

parse_and_load_config(InstId, ResourceType, MapConfig) ->
    case emqx_resource:parse_config(ResourceType, MapConfig) of
        {ok, InstConf} -> create_local(InstId, ResourceType, InstConf);
        Error -> Error
    end.

create_local(InstId, ResourceType, InstConf) ->
    case hash_call(InstId, {create, InstId, ResourceType, InstConf}, 15000) of
        {ok, Data} -> {ok, Data};
        Error -> Error
    end.
>>>>>>> a564e0c4

save_config_to_disk(InstId, ResourceType, Config) ->
    %% TODO: send an event to the config handler, and the hander (single process)
    %% will dump configs for all instances (from an ETS table) to a file.
    file:write_file(filename:join([emqx_data_dir(), binary_to_list(InstId) ++ ".conf"]),
        jsx:encode(#{id => InstId, resource_type => ResourceType,
                     config => emqx_resource:call_jsonify(ResourceType, Config)})).

emqx_data_dir() ->
    "data".

%%------------------------------------------------------------------------------
%% gen_server callbacks
%%------------------------------------------------------------------------------

-spec init({atom(), integer()}) ->
    {ok, State :: state()} | {ok, State :: state(), timeout() | hibernate | {continue, term()}} |
    {stop, Reason :: term()} | ignore.
init({Pool, Id}) ->
    true = gproc_pool:connect_worker(Pool, {Pool, Id}),
    {ok, #state{worker_pool = Pool, worker_id = Id}}.

handle_call({create, InstId, ResourceType, Config}, _From, State) ->
    {reply, do_create(InstId, ResourceType, Config), State};

handle_call({create_dry_run, InstId, ResourceType, Config}, _From, State) ->
    {reply, do_create_dry_run(InstId, ResourceType, Config), State};

handle_call({update, InstId, ResourceType, Config, Params}, _From, State) ->
    {reply, do_update(InstId, ResourceType, Config, Params), State};

handle_call({remove, InstId}, _From, State) ->
    {reply, do_remove(InstId), State};

handle_call({restart, InstId}, _From, State) ->
    {reply, do_restart(InstId), State};

handle_call({stop, InstId}, _From, State) ->
    {reply, do_stop(InstId), State};

handle_call({health_check, InstId}, _From, State) ->
    {reply, do_health_check(InstId), State};

handle_call(Req, _From, State) ->
    logger:error("Received unexpected call: ~p", [Req]),
    {reply, ignored, State}.

handle_cast(_Msg, State) ->
    {noreply, State}.

handle_info(_Info, State) ->
    {noreply, State}.

terminate(_Reason, #state{worker_pool = Pool, worker_id = Id}) ->
    gproc_pool:disconnect_worker(Pool, {Pool, Id}).

code_change(_OldVsn, State, _Extra) ->
    {ok, State}.

%%------------------------------------------------------------------------------

%% suppress the race condition check, as these functions are protected in gproc workers
-dialyzer({nowarn_function, [do_update/4, do_create/3, do_restart/1, do_stop/1, do_health_check/1]}).
do_update(InstId, ResourceType, NewConfig, Params) ->
    case lookup(InstId) of
        {ok, #{mod := ResourceType, state := ResourceState, config := OldConfig}} ->
            Config = emqx_resource:call_config_merge(ResourceType, OldConfig,
                        NewConfig, Params),
            case do_create_dry_run(InstId, ResourceType, Config) of
                ok ->
                    do_remove(ResourceType, InstId, ResourceState),
                    do_create(InstId, ResourceType, Config);
                Error ->
                    Error
            end;
        {ok, #{mod := Mod}} when Mod =/= ResourceType ->
            {error, updating_to_incorrect_resource_type};
        {error, not_found} ->
            {error, not_found}
    end.

do_create(InstId, ResourceType, Config) ->
    case lookup(InstId) of
        {ok, _} -> {error, already_created};
        _ ->
            case emqx_resource:call_start(InstId, ResourceType, Config) of
                {ok, ResourceState} ->
                    ets:insert(emqx_resource_instance, {InstId,
                        #{mod => ResourceType, config => Config,
                          state => ResourceState, status => stopped}}),
                    _ = do_health_check(InstId),
                    case save_config_to_disk(InstId, ResourceType, Config) of
                        ok -> {ok, force_lookup(InstId)};
                        {error, Reason} ->
                            logger:error("save config for ~p resource ~p to disk failed: ~p",
                                [ResourceType, InstId, Reason]),
                            {error, Reason}
                    end;
                {error, Reason} ->
                    logger:error("start ~s resource ~s failed: ~p", [ResourceType, InstId, Reason]),
                    {error, Reason}
            end
    end.

do_create_dry_run(InstId, ResourceType, Config) ->
    case emqx_resource:call_start(InstId, ResourceType, Config) of
        {ok, ResourceState0} ->
            Return = case emqx_resource:call_health_check(InstId, ResourceType, ResourceState0) of
                {ok, ResourceState1} -> ok;
                {error, Reason, ResourceState1} ->
                    {error, Reason}
            end,
            _ = emqx_resource:call_stop(InstId, ResourceType, ResourceState1),
            Return;
        {error, Reason} ->
            {error, Reason}
    end.

do_remove(InstId) ->
    case lookup(InstId) of
        {ok, #{mod := Mod, state := ResourceState}} ->
            do_remove(Mod, InstId, ResourceState);
        Error ->
            Error
    end.

do_remove(Mod, InstId, ResourceState) ->
    _ = emqx_resource:call_stop(InstId, Mod, ResourceState),
    ets:delete(emqx_resource_instance, InstId),
    ok.

do_restart(InstId) ->
    case lookup(InstId) of
        {ok, #{mod := Mod, state := ResourceState, config := Config} = Data} ->
            _ = emqx_resource:call_stop(InstId, Mod, ResourceState),
            case emqx_resource:call_start(InstId, Mod, Config) of
                {ok, ResourceState} ->
                    ets:insert(emqx_resource_instance,
                        {InstId, Data#{state => ResourceState, status => started}}),
                    ok;
                {error, Reason} ->
                    ets:insert(emqx_resource_instance, {InstId, Data#{status => stopped}}),
                    {error, Reason}
            end;
        Error ->
            Error
    end.

do_stop(InstId) ->
    case lookup(InstId) of
        {ok, #{mod := Mod, state := ResourceState} = Data} ->
            _ = emqx_resource:call_stop(InstId, Mod, ResourceState),
            ets:insert(emqx_resource_instance, {InstId, Data#{status => stopped}}),
            ok;
        Error ->
            Error
    end.

do_health_check(InstId) ->
    case lookup(InstId) of
        {ok, #{mod := Mod, state := ResourceState0} = Data} ->
            case emqx_resource:call_health_check(InstId, Mod, ResourceState0) of
                {ok, ResourceState1} ->
                    ets:insert(emqx_resource_instance,
                        {InstId, Data#{status => started, state => ResourceState1}}),
                    ok;
                {error, Reason, ResourceState1} ->
                    logger:error("health check for ~p failed: ~p", [InstId, Reason]),
                    ets:insert(emqx_resource_instance,
                        {InstId, Data#{status => stopped, state => ResourceState1}}),
                    {error, Reason}
            end;
        Error ->
            Error
    end.

%%------------------------------------------------------------------------------
%% internal functions
%%------------------------------------------------------------------------------

proc_name(Mod, Id) ->
    list_to_atom(lists:concat([Mod, "_", Id])).

pick(InstId) ->
    gproc_pool:pick_worker(emqx_resource_instance, InstId).<|MERGE_RESOLUTION|>--- conflicted
+++ resolved
@@ -23,14 +23,7 @@
 -export([start_link/2]).
 
 %% load resource instances from *.conf files
-<<<<<<< HEAD
 -export([ lookup/1
-=======
--export([ load_dir/1
-        , load_file/1
-        , load_config/1
-        , lookup/1
->>>>>>> a564e0c4
         , list_all/0
         , lookup_by_type/1
         , create_local/3
@@ -89,7 +82,6 @@
     [Data || #{mod := Mod} = Data <- list_all()
              , Mod =:= ResourceType].
 
-<<<<<<< HEAD
 -spec create_local(instance_id(), resource_type(), resource_config()) ->
     {ok, resource_data()} | {error, term()}.
 create_local(InstId, ResourceType, InstConf) ->
@@ -107,51 +99,6 @@
 
 emqx_data_dir() ->
     "data".
-=======
--spec load_dir(Dir :: string()) -> ok.
-load_dir(Dir) ->
-    lists:foreach(fun load_file/1, filelib:wildcard(filename:join([Dir, "*.conf"]))).
-
-load_file(File) ->
-    case ?SAFE_CALL(hocon_token:read(File)) of
-        {error, Reason} ->
-            logger:error("load resource from ~p failed: ~p", [File, Reason]);
-        RawConfig ->
-            case load_config(RawConfig) of
-                {ok, Data} ->
-                    logger:debug("loaded resource instance from file: ~p, data: ~p",
-                        [File, Data]);
-                {error, Reason} ->
-                    logger:error("load resource from ~p failed: ~p", [File, Reason])
-            end
-    end.
-
--spec load_config(binary() | map()) -> {ok, resource_data()} | {error, term()}.
-load_config(RawConfig) when is_binary(RawConfig) ->
-    case hocon:binary(RawConfig, #{format => map}) of
-        {ok, ConfigTerm} -> load_config(ConfigTerm);
-        Error -> Error
-    end;
-
-load_config(#{<<"id">> := Id, <<"resource_type">> := ResourceTypeStr} = Config) ->
-    MapConfig = maps:get(<<"config">>, Config, #{}),
-    case emqx_resource:resource_type_from_str(ResourceTypeStr) of
-        {ok, ResourceType} -> parse_and_load_config(Id, ResourceType, MapConfig);
-        Error -> Error
-    end.
-
-parse_and_load_config(InstId, ResourceType, MapConfig) ->
-    case emqx_resource:parse_config(ResourceType, MapConfig) of
-        {ok, InstConf} -> create_local(InstId, ResourceType, InstConf);
-        Error -> Error
-    end.
-
-create_local(InstId, ResourceType, InstConf) ->
-    case hash_call(InstId, {create, InstId, ResourceType, InstConf}, 15000) of
-        {ok, Data} -> {ok, Data};
-        Error -> Error
-    end.
->>>>>>> a564e0c4
 
 save_config_to_disk(InstId, ResourceType, Config) ->
     %% TODO: send an event to the config handler, and the hander (single process)
