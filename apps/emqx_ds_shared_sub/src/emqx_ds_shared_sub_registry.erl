%%--------------------------------------------------------------------
%% Copyright (c) 2024 EMQ Technologies Co., Ltd. All Rights Reserved.
%%--------------------------------------------------------------------

-module(emqx_ds_shared_sub_registry).

%% API
-export([
    start_link/0,
    child_spec/0
]).

-export([
    leader_wanted/3,
    start_elector/2
]).

-behaviour(supervisor).
-export([init/1]).

%%------------------------------------------------------------------------------
%% API
%%------------------------------------------------------------------------------

-spec start_link() -> supervisor:startlink_ret().
start_link() ->
    supervisor:start_link({local, ?MODULE}, ?MODULE, []).

-spec child_spec() -> supervisor:child_spec().
child_spec() ->
    #{
        id => ?MODULE,
        start => {?MODULE, start_link, []},
        restart => permanent,
        type => supervisor
    }.

-spec leader_wanted(
    emqx_ds_shared_sub_proto:agent(),
    emqx_ds_shared_sub_proto:agent_metadata(),
    emqx_persistent_session_ds:share_topic_filter()
) -> ok.
leader_wanted(Agent, AgentMetadata, ShareTopic) ->
    {ok, Pid} = ensure_elector_started(ShareTopic),
    emqx_ds_shared_sub_proto:agent_connect_leader(Pid, Agent, AgentMetadata, ShareTopic).

-spec ensure_elector_started(emqx_persistent_session_ds:share_topic_filter()) ->
    {ok, pid()}.
ensure_elector_started(ShareTopic) ->
    case start_elector(ShareTopic, _StartTime = emqx_message:timestamp_now()) of
        {ok, Pid} ->
            {ok, Pid};
        {error, {already_started, Pid}} when is_pid(Pid) ->
            {ok, Pid}
    end.

-spec start_elector(emqx_persistent_session_ds:share_topic_filter(), emqx_message:timestamp()) ->
    supervisor:startchild_ret().
start_elector(ShareTopic, StartTime) ->
    supervisor:start_child(?MODULE, #{
        id => ShareTopic,
        start => {emqx_ds_shared_sub_elector, start_link, [ShareTopic, StartTime]},
        restart => temporary,
        type => worker,
        shutdown => 5000
    }).

%%------------------------------------------------------------------------------
%% supervisor behaviour callbacks
%%------------------------------------------------------------------------------

init([]) ->
    ok = emqx_ds_shared_sub_leader_store:open(),
    SupFlags = #{
        strategy => one_for_one,
        intensity => 10,
        period => 1
    },
<<<<<<< HEAD
    State
) ->
    State1 = do_lookup_leader(Agent, AgentMetadata, ShareTopicFilter, State),
    {noreply, State1}.

handle_info(_Info, State) ->
    {noreply, State}.

terminate(_Reason, _State) ->
    ok.

%%--------------------------------------------------------------------
%% Internal functions
%%--------------------------------------------------------------------

do_lookup_leader(Agent, AgentMetadata, ShareTopicFilter, State) ->
    %% TODO https://emqx.atlassian.net/browse/EMQX-12309
    %% Cluster-wide unique leader election should be implemented
    Id = emqx_ds_shared_sub_leader:id(ShareTopicFilter),
    LeaderPid =
        case gproc:where(?gproc_id(Id)) of
            undefined ->
                {ok, Pid} = emqx_ds_shared_sub_leader_sup:start_leader(#{
                    share_topic_filter => ShareTopicFilter
                }),
                {ok, NewLeaderPid} = emqx_ds_shared_sub_leader:register(
                    Pid,
                    fun() ->
                        {LPid, _} = gproc:reg_or_locate(?gproc_id(Id)),
                        LPid
                    end
                ),
                NewLeaderPid;
            Pid ->
                Pid
        end,
    ?SLOG(debug, #{
        msg => lookup_leader,
        agent => Agent,
        share_topic_filter => ShareTopicFilter,
        leader => LeaderPid
    }),
    ok = emqx_ds_shared_sub_proto:agent_connect_leader(
        LeaderPid, Agent, AgentMetadata, ShareTopicFilter
    ),
    State.
=======
    ChildSpecs = [],
    {ok, {SupFlags, ChildSpecs}}.
>>>>>>> 49ac4b5a
<|MERGE_RESOLUTION|>--- conflicted
+++ resolved
@@ -76,54 +76,5 @@
         intensity => 10,
         period => 1
     },
-<<<<<<< HEAD
-    State
-) ->
-    State1 = do_lookup_leader(Agent, AgentMetadata, ShareTopicFilter, State),
-    {noreply, State1}.
-
-handle_info(_Info, State) ->
-    {noreply, State}.
-
-terminate(_Reason, _State) ->
-    ok.
-
-%%--------------------------------------------------------------------
-%% Internal functions
-%%--------------------------------------------------------------------
-
-do_lookup_leader(Agent, AgentMetadata, ShareTopicFilter, State) ->
-    %% TODO https://emqx.atlassian.net/browse/EMQX-12309
-    %% Cluster-wide unique leader election should be implemented
-    Id = emqx_ds_shared_sub_leader:id(ShareTopicFilter),
-    LeaderPid =
-        case gproc:where(?gproc_id(Id)) of
-            undefined ->
-                {ok, Pid} = emqx_ds_shared_sub_leader_sup:start_leader(#{
-                    share_topic_filter => ShareTopicFilter
-                }),
-                {ok, NewLeaderPid} = emqx_ds_shared_sub_leader:register(
-                    Pid,
-                    fun() ->
-                        {LPid, _} = gproc:reg_or_locate(?gproc_id(Id)),
-                        LPid
-                    end
-                ),
-                NewLeaderPid;
-            Pid ->
-                Pid
-        end,
-    ?SLOG(debug, #{
-        msg => lookup_leader,
-        agent => Agent,
-        share_topic_filter => ShareTopicFilter,
-        leader => LeaderPid
-    }),
-    ok = emqx_ds_shared_sub_proto:agent_connect_leader(
-        LeaderPid, Agent, AgentMetadata, ShareTopicFilter
-    ),
-    State.
-=======
     ChildSpecs = [],
-    {ok, {SupFlags, ChildSpecs}}.
->>>>>>> 49ac4b5a
+    {ok, {SupFlags, ChildSpecs}}.