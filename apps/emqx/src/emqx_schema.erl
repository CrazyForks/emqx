--- conflicted
+++ resolved
@@ -1925,7 +1925,6 @@
                     }
                 )}
         ] ++ emqx_schema_hooks:list_injection_point('mqtt.listener').
-<<<<<<< HEAD
 
 mqtt_parse_options() ->
     [
@@ -1939,8 +1938,6 @@
                 }
             )}
     ].
-=======
->>>>>>> af377413
 
 access_rules_converter(AccessRules) ->
     DeepRules =
