--- conflicted
+++ resolved
@@ -117,10 +117,7 @@
 
 -type ws_cmd() :: {active, boolean()} | close.
 
-<<<<<<< HEAD
 -define(ACTIVE_N, 10).
-=======
->>>>>>> 577819d9
 -define(INFO_KEYS, [socktype, peername, sockname, sockstate]).
 -define(SOCK_STATS, [recv_oct, recv_cnt, send_oct, send_cnt]).
 
