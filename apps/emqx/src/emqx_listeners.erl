--- conflicted
+++ resolved
@@ -484,31 +484,6 @@
     {ok, emqx_utils_maps:deep_merge(RawConf, Updated)};
 pre_config_update([?ROOT_KEY, _Type, _Name], ?MARK_DEL, _RawConf) ->
     {ok, ?TOMBSTONE_VALUE};
-<<<<<<< HEAD
-pre_config_update(_Path, _Request, RawConf) ->
-    {ok, RawConf}.
-
-post_config_update([listeners, Type, Name], {create, _Request}, NewConf, undefined, _AppEnvs) ->
-    start_listener(Type, Name, NewConf);
-post_config_update([listeners, Type, Name], {update, _Request}, NewConf, OldConf, _AppEnvs) ->
-    ok = maybe_unregister_ocsp_stapling_refresh(Type, Name, NewConf),
-    case NewConf of
-        #{enabled := true} -> restart_listener(Type, Name, {OldConf, NewConf});
-        _ -> ok
-    end;
-post_config_update([listeners, Type, Name], Op, _, OldConf, _AppEnvs) when
-    Op =:= ?MARK_DEL andalso is_map(OldConf)
-->
-    ok = unregister_ocsp_stapling_refresh(Type, Name),
-    case stop_listener(Type, Name, OldConf) of
-        ok ->
-            _ = emqx_authentication:delete_chain(listener_id(Type, Name)),
-            ok;
-        Err ->
-            Err
-    end;
-post_config_update([listeners, Type, Name], {action, _Action, _}, NewConf, OldConf, _AppEnvs) ->
-=======
 pre_config_update([?ROOT_KEY], RawConf, RawConf) ->
     {ok, RawConf};
 pre_config_update([?ROOT_KEY], NewConf, _RawConf) ->
@@ -521,7 +496,6 @@
 post_config_update([?ROOT_KEY, Type, Name], ?MARK_DEL, _, OldConf = #{}, _AppEnvs) ->
     remove_listener(Type, Name, OldConf);
 post_config_update([?ROOT_KEY, Type, Name], {action, _Action, _}, NewConf, OldConf, _AppEnvs) ->
->>>>>>> aecea505
     #{enabled := NewEnabled} = NewConf,
     #{enabled := OldEnabled} = OldConf,
     case {NewEnabled, OldEnabled} of
@@ -578,13 +552,12 @@
     case stop_listener(Type, Name, OldConf) of
         ok ->
             _ = emqx_authentication:delete_chain(listener_id(Type, Name)),
-            clear_certs(certs_dir(Type, Name), OldConf);
+            ok;
         Err ->
             Err
     end.
 
 update_listener(Type, Name, {OldConf, NewConf}) ->
-    try_clear_ssl_files(certs_dir(Type, Name), NewConf, OldConf),
     ok = maybe_unregister_ocsp_stapling_refresh(Type, Name, NewConf),
     Res = restart_listener(Type, Name, {OldConf, NewConf}),
     recreate_authenticators(Res, Type, Name, NewConf).
@@ -902,16 +875,7 @@
 ensure_override_limiter_conf(Conf, _) ->
     Conf.
 
-<<<<<<< HEAD
-get_ssl_options(Conf) ->
-=======
-try_clear_ssl_files(CertsDir, NewConf, OldConf) ->
-    NewSSL = get_ssl_options(NewConf),
-    OldSSL = get_ssl_options(OldConf),
-    emqx_tls_lib:delete_ssl_files(CertsDir, NewSSL, OldSSL).
-
 get_ssl_options(Conf = #{}) ->
->>>>>>> aecea505
     case maps:find(ssl_options, Conf) of
         {ok, SSL} ->
             SSL;
