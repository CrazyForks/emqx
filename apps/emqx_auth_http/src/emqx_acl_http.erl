--- conflicted
+++ resolved
@@ -46,15 +46,6 @@
         {ok, 200, <<"ignore">>} -> ok;
         {ok, 200, _Body} -> {stop, allow};
         {ok, Code, _Body} ->
-<<<<<<< HEAD
-            ?LOG(error, "Deny ~s to topic ~ts, username: ~ts, http response code: ~p",
-                 [PubSub, Topic, Username, Code]),
-            {stop, deny};
-        {error, Error} ->
-            ?LOG(error, "Deny ~s to topic ~ts, username: ~ts, due to request "
-                        "http server failure, path: ~p, error: ~0p",
-                        [PubSub, Topic, Username, Path, Error]),
-=======
             ?LOG(warning, "Deny ~s to topic ~ts, username: ~ts, http response code: ~p",
                  [PubSub, Topic, Username, Code]),
             {stop, deny};
@@ -62,7 +53,6 @@
             ?LOG(warning, "Deny ~s to topic ~ts, username: ~ts, due to request "
                           "http server failure, path: ~p, error: ~0p",
                           [PubSub, Topic, Username, Path, Error]),
->>>>>>> 46141674
             ok
     end.
 
