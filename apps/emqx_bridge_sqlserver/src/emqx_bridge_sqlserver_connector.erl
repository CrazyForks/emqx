%%--------------------------------------------------------------------
%% Copyright (c) 2023-2025 EMQ Technologies Co., Ltd. All Rights Reserved.
%%--------------------------------------------------------------------

-module(emqx_bridge_sqlserver_connector).

-feature(maybe_expr, enable).

-behaviour(emqx_resource).

-include("emqx_bridge_sqlserver.hrl").

-include_lib("kernel/include/file.hrl").
-include_lib("emqx/include/logger.hrl").
-include_lib("emqx_resource/include/emqx_resource.hrl").

-include_lib("typerefl/include/types.hrl").
-include_lib("hocon/include/hoconsc.hrl").

-include_lib("snabbkaffe/include/snabbkaffe.hrl").

-elvis([{elvis_text_style, line_length, #{skip_comments => whole_line}}]).

%%====================================================================
%% Exports
%%====================================================================

%% Hocon config schema exports
-export([
    roots/0,
    fields/1,
    namespace/0
]).

%% callbacks for behaviour emqx_resource
-export([
    resource_type/0,
    callback_mode/0,
    on_start/2,
    on_stop/2,
    on_query/3,
    on_batch_query/3,
    on_get_status/2,
    on_add_channel/4,
    on_remove_channel/3,
    on_get_channels/1,
    on_get_channel_status/3,
    on_format_query_result/1
]).

%% `ecpool_worker' API
-export([
    connect/1,
    disconnect/1
]).

%% Internal exports used to execute code with ecpool worker
-export([do_get_status/1, worker_do_insert/3, get_servername/1]).

-export([parse_server/1]).

-import(emqx_utils_conv, [str/1]).
-import(hoconsc, [mk/2, enum/1, ref/2]).

-define(ACTION_SEND_MESSAGE, send_message).

-define(SYNC_QUERY_MODE, handover).

%% We use -1 to differentiate between default port and explicitly defined port.
-define(SQLSERVER_HOST_OPTIONS, #{
    default_port => -1
}).

-define(REQUEST_TTL(RESOURCE_OPTS),
    maps:get(request_ttl, RESOURCE_OPTS, ?DEFAULT_REQUEST_TTL)
).

-define(BATCH_INSERT_TEMP, batch_insert_temp).

-define(BATCH_INSERT_PART, batch_insert_part).
-define(BATCH_PARAMS_TOKENS, batch_insert_tks).

-define(FILE_MODE_755, 33261).
%% 32768 + 8#00400 + 8#00200 + 8#00100 + 8#00040 + 8#00010 + 8#00004 + 8#00001
%% See also
%% https://www.erlang.org/doc/man/file.html#read_file_info-2

%% Copied from odbc reference page
%% https://www.erlang.org/doc/man/odbc.html

%% as returned by connect/2
-type connection_reference() :: term().
-type time_out() :: milliseconds() | infinity.
-type sql() :: string() | binary().
-type milliseconds() :: pos_integer().
%% Tuple of column values e.g. one row of the result set.
%% it's a variable size tuple of column values.
-type row() :: tuple().
%% Some kind of explanation of what went wrong
-type common_reason() :: connection_closed | extended_error() | term().
%% extended error type with ODBC
%% and native database error codes, as well as the base reason that would have been
%% returned had extended_errors not been enabled.
-type extended_error() :: {string(), integer(), _Reason :: term()}.
%% Name of column in the result set
-type col_name() :: string().
%% e.g. a list of the names of the selected columns in the result set.
-type col_names() :: [col_name()].
%% A list of rows from the result set.
-type rows() :: list(row()).

%% -type result_tuple() :: {updated, n_rows()} | {selected, col_names(), rows()}.
-type updated_tuple() :: {updated, n_rows()}.
-type selected_tuple() :: {selected, col_names(), rows()}.
%% The number of affected rows for UPDATE,
%% INSERT, or DELETE queries. For other query types the value
%% is driver defined, and hence should be ignored.
-type n_rows() :: integer().

%% These type was not used in this module, but we may use it later
%% -type odbc_data_type() ::
%%     sql_integer
%%     | sql_smallint
%%     | sql_tinyint
%%     | {sql_decimal, precision(), scale()}
%%     | {sql_numeric, precision(), scale()}
%%     | {sql_char, size()}
%%     | {sql_wchar, size()}
%%     | {sql_varchar, size()}
%%     | {sql_wvarchar, size()}
%%     | {sql_float, precision()}
%%     | {sql_wlongvarchar, size()}
%%     | {sql_float, precision()}
%%     | sql_real
%%     | sql_double
%%     | sql_bit
%%     | atom().
%% -type precision() :: integer().
%% -type scale() :: integer().
%% -type size() :: integer().

-type state() :: #{
    installed_channels := map(),
    pool_name := binary(),
    resource_opts := map()
}.

%%====================================================================
%% Configuration and default values
%%====================================================================

namespace() -> sqlserver.

roots() ->
    [{config, #{type => hoconsc:ref(?MODULE, config)}}].

fields(config) ->
    [
        {server, server()}
        | add_default_username(emqx_connector_schema_lib:relational_db_fields())
    ].

add_default_username(Fields) ->
    lists:map(
        fun
            ({username, OrigUsernameFn}) ->
                {username, add_default_fn(OrigUsernameFn, <<"sa">>)};
            (Field) ->
                Field
        end,
        Fields
    ).

add_default_fn(OrigFn, Default) ->
    fun
        (default) -> Default;
        (Field) -> OrigFn(Field)
    end.

server() ->
    hoconsc:mk(
        string(),
        #{
            desc => ?DESC("server"),
            required => true,
            converter => fun emqx_schema:convert_servers/2,
            validator => fun server_validator/1
        }
    ).

server_validator(Str) ->
    BaseValidator = emqx_schema:servers_validator(?SQLSERVER_HOST_OPTIONS, _Required = true),
    ok = BaseValidator(Str),
    _ = parse_server(Str),
    ok.

parse_server(undefined) ->
    undefined;
parse_server(Str) ->
    Parsed = emqx_schema:parse_server(Str, ?SQLSERVER_HOST_OPTIONS),
    split_named_instance(Parsed).

split_named_instance(#{hostname := Hostname0} = Parsed) ->
    HasExplicitPort = maps:get(port, Parsed) =/= -1,
    case string:tokens(Hostname0, "\\") of
        [_] when HasExplicitPort ->
            Parsed;
        [_] ->
            Parsed#{port => ?SQLSERVER_DEFAULT_PORT};
        [Server, InstanceName] when HasExplicitPort ->
            Parsed#{hostname => Server, instance_name => InstanceName};
        [_Server, _InstanceName] ->
            throw("must_explicitly_define_port_when_using_named_instances");
        [_, _, _ | _] ->
            throw("bad_server_name_and_instance_name")
    end.

%%====================================================================
%% Callbacks defined in emqx_resource
%%====================================================================
resource_type() -> sqlserver.

callback_mode() -> always_sync.

on_start(
    InstanceId = PoolName,
    #{
        server := Server,
        username := Username,
        driver := Driver,
        database := Database,
        pool_size := PoolSize,
        resource_opts := ResourceOpts
    } = Config
) ->
    ?SLOG(info, #{
        msg => "starting_sqlserver_connector",
        connector => InstanceId,
        config => emqx_utils:redact(Config)
    }),

    ODBCDir = code:priv_dir(odbc),
    OdbcserverDir = filename:join(ODBCDir, "bin/odbcserver"),
    {ok, Info = #file_info{mode = Mode}} = file:read_file_info(OdbcserverDir),
    case ?FILE_MODE_755 =:= Mode of
        true ->
            ok;
        false ->
            _ = file:write_file_info(OdbcserverDir, Info#file_info{mode = ?FILE_MODE_755}),
            ok
    end,

    %% odbc connection string required
    ServerBin = to_bin(Server),
    ConnectOptions = [
        {server, ServerBin},
        {username, Username},
        {password, maps:get(password, Config, emqx_secret:wrap(""))},
        {driver, Driver},
        {database, Database},
        {pool_size, PoolSize},
        {auto_reconnect, 2},
        {on_disconnect, {?MODULE, disconnect, []}}
    ],
    ParsedServer = parse_server(Server),

    State = #{
        %% also InstanceId
        server => ParsedServer,
        pool_name => PoolName,
        installed_channels => #{},
        resource_opts => ResourceOpts
    },
    case emqx_resource_pool:start(PoolName, ?MODULE, ConnectOptions) of
        ok ->
            {ok, State};
        {error, Reason} ->
            ?tp(
                sqlserver_connector_start_failed,
                #{error => Reason}
            ),
            {error, Reason}
    end.

on_add_channel(_InstId, OldState, ChannelId, #{parameters := Params}) ->
    #{installed_channels := InstalledChannels} = OldState,
    case parse_sql_template(Params) of
        {ok, Templs} ->
            ChannelState = #{
                sql_templates => Templs,
                channel_conf => Params
            },
            NewInstalledChannels = maps:put(ChannelId, ChannelState, InstalledChannels),
            %% Update state
            NewState = OldState#{installed_channels => NewInstalledChannels},
            {ok, NewState};
        {error, Reason} ->
            {error, Reason}
    end.

on_remove_channel(_InstId, #{installed_channels := InstalledChannels} = OldState, ChannelId) ->
    NewInstalledChannels = maps:remove(ChannelId, InstalledChannels),
    %% Update state
    NewState = OldState#{installed_channels => NewInstalledChannels},
    {ok, NewState}.

on_get_channel_status(InstanceId, ChannelId, #{installed_channels := Channels} = State) ->
    case maps:find(ChannelId, Channels) of
        {ok, _} ->
            on_get_status(InstanceId, State);
        error ->
            ?status_disconnected
    end.

on_get_channels(ResId) ->
    emqx_bridge_v2:get_channels_for_connector(ResId).

on_stop(InstanceId, _State) ->
    ?tp(
        sqlserver_connector_on_stop,
        #{instance_id => InstanceId}
    ),
    ?SLOG(info, #{
        msg => "stopping_sqlserver_connector",
        connector => InstanceId
    }),
    emqx_resource_pool:stop(InstanceId).

-spec on_query(
    resource_id(),
    Query :: {channel_id(), map()},
    state()
) ->
    ok
    | {ok, list()}
    | {error, {recoverable_error, term()}}
    | {error, term()}.
on_query(ResourceId, {_ChannelId, _Msg} = Query, State) ->
    ?TRACE(
        "SINGLE_QUERY_SYNC",
        "bridge_sqlserver_received",
        #{requests => Query, connector => ResourceId, state => State}
    ),
    do_query(ResourceId, Query, ?SYNC_QUERY_MODE, State).

-spec on_batch_query(
    resource_id(),
    [{channel_id(), map()}],
    state()
) ->
    ok
    | {ok, list()}
    | {error, {recoverable_error, term()}}
    | {error, term()}.
on_batch_query(ResourceId, BatchRequests, State) ->
    ?TRACE(
        "BATCH_QUERY_SYNC",
        "bridge_sqlserver_received",
        #{requests => BatchRequests, connector => ResourceId, state => State}
    ),
    do_query(ResourceId, BatchRequests, ?SYNC_QUERY_MODE, State).

on_format_query_result({ok, Rows}) ->
    #{result => ok, rows => Rows};
on_format_query_result(Result) ->
    Result.

<<<<<<< HEAD
on_get_status(_InstanceId, #{pool_name := PoolName} = ConnState) ->
    Results = emqx_resource_pool:health_check_workers(
        PoolName,
        {?MODULE, do_get_status, []},
        _Timeout = 5000,
        #{return_values => true}
    ),
    status_result(Results, ConnState).

status_result({error, timeout}, _ConnState) ->
    {?status_connecting, <<"timeout_checking_connections">>};
status_result({error, {processes_down, _}}, _ConnState) ->
    {?status_disconnected, <<"pool_crashed">>};
status_result({error, Reason}, _ConnState) ->
    {?status_disconnected, Reason};
status_result({ok, []}, _ConnState) ->
    %% ecpool will auto-restart after delay
    {?status_connecting, <<"connection_pool_not_initialized">>};
status_result({ok, Results}, ConnState) ->
    case lists:filter(fun(S) -> S =/= ok end, Results) of
        [] ->
            case validate_connected_instance_name(ConnState) of
                ok ->
                    ?status_connected;
                {error, #{expected := ExpectedInstanceName, got := InstanceName}} ->
                    Msg = iolist_to_binary(
                        io_lib:format(
                            "connected instance does not match desired instance name;"
                            " expected ~s; connected to: ~s",
                            [
                                format_instance_name(ExpectedInstanceName),
                                format_instance_name(InstanceName)
                            ]
                        )
                    ),
                    {?status_disconnected, {unhealthy_target, Msg}};
                error ->
                    %% Could not infer instance name; assume ok
                    ?status_connected
            end;
        [{error, Reason} | _] ->
            {?status_connecting, Reason}
    end.
=======
on_get_status(_InstanceId, #{pool_name := PoolName}) ->
    Opts = #{
        check_fn => {?MODULE, do_get_status, []},
        timeout => 5_000
    },
    emqx_resource_pool:common_health_check_workers(PoolName, Opts).
>>>>>>> 88e0d68e

format_instance_name(undefined) ->
    <<"no instance name">>;
format_instance_name(Name) ->
    Name.

%%====================================================================
%% ecpool callback fns
%%====================================================================

-spec connect(Options :: list()) -> {ok, connection_reference()} | {error, term()}.
connect(Options) ->
    ConnectStr = lists:concat(conn_str(Options, [])),
    %% Note: we don't use `emqx_secret:wrap/1` here because its return type is opaque, and
    %% dialyzer then complains that it's being fed to a function that doesn't expect
    %% something opaque...
    ConnectStrWrapped = fun() -> ConnectStr end,
    Opts = proplists:get_value(options, Options, []),
    odbc:connect(ConnectStrWrapped, Opts).

-spec disconnect(connection_reference()) -> ok | {error, term()}.
disconnect(ConnectionPid) ->
    odbc:disconnect(ConnectionPid).

-spec do_get_status(connection_reference()) -> ok | {error, term()}.
do_get_status(Conn) ->
    case execute(Conn, <<"SELECT 1">>) of
        {selected, [[]], [{1}]} ->
            ok;
        Other ->
            _ = disconnect(Conn),
            {error, #{
                cause => "unexpected_SELECT_1_result",
                result => Other
            }}
    end.

get_servername(Conn) ->
    case execute(Conn, <<"select @@servername">>) of
        {selected, _, [{RawName}]} ->
            {ok, RawName};
        _ ->
            error
    end.

%%====================================================================
%% Internal Functions
%%====================================================================

%% TODO && FIXME:
%% About the connection string attribute `Encrypt`:
%% The default value is `yes` in odbc version 18.0+ and `no` in previous versions.
%% And encrypted connections always verify the server's certificate.
%% So `Encrypt=YES;TrustServerCertificate=YES` must be set in the connection string
%% when connecting to a server that has a self-signed certificate.
%% See also:
%% 'https://learn.microsoft.com/en-us/sql/connect/odbc/
%%      dsn-connection-string-attribute?source=recommendations&view=sql-server-ver16#encrypt'
conn_str([], Acc) ->
    lists:join(";", ["Encrypt=YES", "TrustServerCertificate=YES" | Acc]);
conn_str([{driver, Driver} | Opts], Acc) ->
    conn_str(Opts, ["Driver=" ++ str(Driver) | Acc]);
conn_str([{server, Server} | Opts], Acc) ->
    #{hostname := Host, port := Port} = Parsed = parse_server(Server),
    InstanceNameStr =
        case maps:find(instance_name, Parsed) of
            {ok, InstanceName} -> "\\" ++ InstanceName;
            error -> ""
        end,
    conn_str(Opts, [
        "Server=" ++ str(Host) ++ InstanceNameStr ++ "," ++ str(Port) | Acc
    ]);
conn_str([{database, Database} | Opts], Acc) ->
    conn_str(Opts, ["Database=" ++ str(Database) | Acc]);
conn_str([{username, Username} | Opts], Acc) ->
    conn_str(Opts, ["UID=" ++ str(Username) | Acc]);
conn_str([{password, Password} | Opts], Acc) ->
    conn_str(Opts, ["PWD=" ++ str(emqx_secret:unwrap(Password)) | Acc]);
conn_str([{_, _} | Opts], Acc) ->
    conn_str(Opts, Acc).

%% Query with singe & batch sql statement
-spec do_query(
    resource_id(),
    Query :: {channel_id(), map()} | [{channel_id(), map()}],
    ApplyMode :: handover,
    state()
) ->
    {ok, list()}
    | {error, {recoverable_error, term()}}
    | {error, {unrecoverable_error, term()}}
    | {error, term()}.
do_query(ResourceId, Query, ApplyMode, State) ->
    #{pool_name := PoolName, installed_channels := Channels} = State,
    ?TRACE(
        "SINGLE_QUERY_SYNC",
        "sqlserver_connector_received",
        #{query => Query, connector => ResourceId, state => State}
    ),
    ChannelId = get_channel_id(Query),
    QueryTuple = get_query_tuple(Query),
    #{sql_templates := Templates} = ChannelState = maps:get(ChannelId, Channels),
    ChannelConf = maps:get(channel_conf, ChannelState, #{}),
    %% only insert sql statement for single query and batch query
    Result =
        case apply_template(QueryTuple, Templates, ChannelConf) of
            {?ACTION_SEND_MESSAGE, SQL} ->
                emqx_trace:rendered_action_template(ChannelId, #{
                    sql => SQL
                }),
                ecpool:pick_and_do(
                    PoolName,
                    {?MODULE, worker_do_insert, [SQL, State]},
                    ApplyMode
                );
            QueryTuple ->
                {error, {unrecoverable_error, invalid_query}};
            _ ->
                {error, {unrecoverable_error, failed_to_apply_sql_template}}
        end,
    handle_result(Result, ResourceId, Query).

handle_result({error, {recoverable_error, _} = Reason} = Result, _ResourceId, _Query) ->
    ?tp(sqlserver_connector_query_return, #{error => Reason}),
    Result;
handle_result({error, Reason}, ResourceId, Query) ->
    ?tp(sqlserver_connector_query_return, #{error => Reason}),
    ?SLOG(error, #{
        msg => "sqlserver_connector_do_query_failed",
        connector => ResourceId,
        query => Query,
        reason => Reason
    }),
    case Reason of
        ecpool_empty -> {error, {recoverable_error, ecpool_empty}};
        _ -> {error, Reason}
    end;
handle_result(Result, _, _) ->
    ?tp(sqlserver_connector_query_return, #{result => Result}),
    Result.

worker_do_insert(Conn, SQL, #{resource_opts := ResourceOpts, pool_name := ResourceId}) ->
    LogMeta = #{connector => ResourceId},
    try
        case execute(Conn, SQL, ?REQUEST_TTL(ResourceOpts)) of
            {selected, Rows, _} ->
                {ok, Rows};
            {updated, _} ->
                ok;
            {error, ErrStr} ->
                IsConnectionClosedError = is_connection_closed_error(ErrStr),
                IsConnectionBrokenError = is_connection_broken_error(ErrStr),
                ErrStr1 =
                    case is_table_or_view_not_found_error(ErrStr) of
                        true ->
                            <<"table_or_view_not_found">>;
                        false ->
                            ErrStr
                    end,
                {LogLevel, Err} =
                    case IsConnectionClosedError orelse IsConnectionBrokenError of
                        true ->
                            {info, {recoverable_error, <<"connection_closed">>}};
                        false ->
                            {error, {unrecoverable_error, {invalid_request, ErrStr1}}}
                    end,
                ?SLOG(LogLevel, LogMeta#{msg => "invalid_request", reason => ErrStr1}),
                {error, Err}
        end
    catch
        _Type:Reason:St ->
            ?SLOG(error, LogMeta#{msg => "invalid_request", reason => Reason, stacktrace => St}),
            {error, {unrecoverable_error, {invalid_request, Reason}}}
    end.

%% Potential race condition: if an insert request is made while the connection is being
%% cut by the remote server, this error might be returned.
%% References:
%% https://learn.microsoft.com/en-us/sql/relational-databases/errors-events/mssqlserver-17194-database-engine-error?view=sql-server-ver16
is_connection_closed_error(MsgStr) ->
    case re:run(MsgStr, <<"0x2746[^0-9a-fA-F]?">>, [{capture, none}]) of
        match ->
            true;
        nomatch ->
            false
    end.

%% Potential race condition: if an insert request is made while the connection is being
%% cut by the remote server, this error might be returned.
%% References:
%% https://learn.microsoft.com/en-us/sql/connect/odbc/connection-resiliency?view=sql-server-ver16
is_connection_broken_error(MsgStr) ->
    case re:run(MsgStr, <<"SQLSTATE IS: IMC0[1-6]">>, [{capture, none}]) of
        match ->
            true;
        nomatch ->
            false
    end.

%% https://learn.microsoft.com/en-us/sql/odbc/reference/appendixes/appendix-a-odbc-error-codes?view=sql-server-ver15
%% In some occasions, non-printable bytes/chars may be returned in the error message,
%% making it non-loggable.
%% See also: https://emqx.atlassian.net/browse/EMQX-14171
is_table_or_view_not_found_error(MsgStr) ->
    case re:run(MsgStr, <<"SQLSTATE IS: 42S02">>, [{capture, none}]) of
        match ->
            true;
        nomatch ->
            false
    end.

-spec execute(connection_reference(), sql()) ->
    updated_tuple()
    | selected_tuple()
    | [updated_tuple()]
    | [selected_tuple()]
    | {error, common_reason()}.
execute(Conn, SQL) ->
    odbc:sql_query(Conn, str(SQL)).

-spec execute(connection_reference(), sql(), time_out()) ->
    updated_tuple()
    | selected_tuple()
    | [updated_tuple()]
    | [selected_tuple()]
    | {error, common_reason()}.
execute(Conn, SQL, Timeout) ->
    odbc:sql_query(Conn, str(SQL), Timeout).

get_channel_id([{ChannelId, _Req} | _]) ->
    ChannelId;
get_channel_id({ChannelId, _Req}) ->
    ChannelId.

get_query_tuple({_ChannelId, {QueryType, Data}} = _Query) ->
    {QueryType, Data};
get_query_tuple({_ChannelId, Data} = _Query) ->
    {send_message, Data};
get_query_tuple([{_ChannelId, {_QueryType, _Data}} | _]) ->
    error(
        {unrecoverable_error,
            {invalid_request, <<"The only query type that supports batching is insert.">>}}
    );
get_query_tuple([_InsertQuery | _] = Reqs) ->
    lists:map(fun get_query_tuple/1, Reqs).

%% for bridge data to sql server
parse_sql_template(Config) ->
    RawSQLTemplates =
        case maps:get(sql, Config, undefined) of
            undefined -> #{};
            <<>> -> #{};
            SQLTemplate -> #{?ACTION_SEND_MESSAGE => SQLTemplate}
        end,
    try
        {ok, parse_sql_template(maps:to_list(RawSQLTemplates), #{})}
    catch
        throw:Reason ->
            {error, Reason}
    end.

parse_sql_template([{Key, H} | T], BatchInsertTks) ->
    case emqx_utils_sql:get_statement_type(H) of
        select ->
            parse_sql_template(T, BatchInsertTks);
        insert ->
            case emqx_utils_sql:split_insert(H) of
                {ok, {InsertPart, Values}} ->
                    Tks = #{
                        ?BATCH_INSERT_PART => InsertPart,
                        ?BATCH_PARAMS_TOKENS => emqx_placeholder:preproc_tmpl(Values)
                    },
                    parse_sql_template(T, BatchInsertTks#{Key => Tks});
                {ok, {_InsertPart, _Values, OnClause}} ->
                    throw(<<"The 'ON' clause is not supported in SQLServer: ", OnClause/binary>>);
                {error, Reason} ->
                    ?SLOG(error, #{msg => "split_sql_failed", sql => H, reason => Reason}),
                    parse_sql_template(T, BatchInsertTks)
            end;
        Type when is_atom(Type) ->
            ?SLOG(error, #{msg => "detect_sql_type_unsupported", sql => H, type => Type}),
            parse_sql_template(T, BatchInsertTks);
        {error, Reason} ->
            ?SLOG(error, #{msg => "detect_sql_type_failed", sql => H, reason => Reason}),
            parse_sql_template(T, BatchInsertTks)
    end;
parse_sql_template([], BatchInsertTks) ->
    #{
        ?BATCH_INSERT_TEMP => BatchInsertTks
    }.

%% single insert
apply_template(
    {?ACTION_SEND_MESSAGE = _Key, _Msg} = Query, Templates, ChannelConf
) ->
    %% TODO: fix emqx_placeholder:proc_tmpl/2
    %% it won't add single quotes for string
    apply_template([Query], Templates, ChannelConf);
%% batch inserts
apply_template(
    [{?ACTION_SEND_MESSAGE = Key, _Msg} | _T] = BatchReqs,
    #{?BATCH_INSERT_TEMP := BatchInsertsTks} = _Templates,
    ChannelConf
) ->
    case maps:get(Key, BatchInsertsTks, undefined) of
        undefined ->
            BatchReqs;
        #{?BATCH_INSERT_PART := BatchInserts, ?BATCH_PARAMS_TOKENS := BatchParamsTks} ->
            BatchParams = [proc_msg(BatchParamsTks, Msg, ChannelConf) || {_, Msg} <- BatchReqs],
            Values = erlang:iolist_to_binary(lists:join($,, BatchParams)),
            SQL = <<BatchInserts/binary, " values ", Values/binary>>,
            {Key, SQL}
    end;
apply_template(Query, Templates, _) ->
    %% TODO: more detail information
    ?SLOG(error, #{msg => "apply_sql_template_failed", query => Query, templates => Templates}),
    {error, failed_to_apply_sql_template}.

proc_msg(Tokens, Msg, #{undefined_vars_as_null := true}) ->
    emqx_placeholder:proc_sqlserver_param_str2(Tokens, Msg);
proc_msg(Tokens, Msg, _) ->
    emqx_placeholder:proc_sqlserver_param_str(Tokens, Msg).

to_bin(B) when is_binary(B) ->
    B;
to_bin(List) when is_list(List) ->
    unicode:characters_to_binary(List, utf8).

validate_connected_instance_name(#{server := ParsedServer} = ConnState) ->
    ExpectedInstanceName = maps:get(instance_name, ParsedServer, undefined),
    maybe
        {ok, InstanceName} ?= infer_instance_name(ConnState),
        InstanceName1 = emqx_maybe:apply(fun to_bin/1, InstanceName),
        ExpectedInstanceName1 = emqx_maybe:apply(fun to_bin/1, ExpectedInstanceName),
        case InstanceName1 == ExpectedInstanceName1 of
            true ->
                ok;
            false ->
                {error, #{expected => ExpectedInstanceName, got => InstanceName}}
        end
    end.

infer_instance_name(#{pool_name := PoolName} = _ConnState) ->
    maybe
        {ok, RawName} ?= ecpool:pick_and_do(PoolName, {?MODULE, get_servername, []}, handover),
        {ok, Decoded} ?= try_decode_raw_str(RawName),
        get_instance_name(Decoded)
    end.

try_decode_raw_str(Raw) when is_binary(Raw) ->
    case io_lib:printable_unicode_list(binary_to_list(Raw)) of
        true ->
            {ok, Raw};
        false ->
            Decoded = unicode:characters_to_binary(Raw, {utf16, little}, utf8),
            case io_lib:printable_unicode_list(binary_to_list(Decoded)) of
                true ->
                    {ok, Decoded};
                false ->
                    error
            end
    end.

get_instance_name(ServerName) ->
    case binary:split(ServerName, <<"\\">>) of
        [_Server, InstanceName] ->
            {ok, InstanceName};
        [_] ->
            {ok, undefined};
        _ ->
            error
    end.<|MERGE_RESOLUTION|>--- conflicted
+++ resolved
@@ -365,58 +365,34 @@
 on_format_query_result(Result) ->
     Result.
 
-<<<<<<< HEAD
 on_get_status(_InstanceId, #{pool_name := PoolName} = ConnState) ->
-    Results = emqx_resource_pool:health_check_workers(
-        PoolName,
-        {?MODULE, do_get_status, []},
-        _Timeout = 5000,
-        #{return_values => true}
-    ),
-    status_result(Results, ConnState).
-
-status_result({error, timeout}, _ConnState) ->
-    {?status_connecting, <<"timeout_checking_connections">>};
-status_result({error, {processes_down, _}}, _ConnState) ->
-    {?status_disconnected, <<"pool_crashed">>};
-status_result({error, Reason}, _ConnState) ->
-    {?status_disconnected, Reason};
-status_result({ok, []}, _ConnState) ->
-    %% ecpool will auto-restart after delay
-    {?status_connecting, <<"connection_pool_not_initialized">>};
-status_result({ok, Results}, ConnState) ->
-    case lists:filter(fun(S) -> S =/= ok end, Results) of
-        [] ->
-            case validate_connected_instance_name(ConnState) of
-                ok ->
-                    ?status_connected;
-                {error, #{expected := ExpectedInstanceName, got := InstanceName}} ->
-                    Msg = iolist_to_binary(
-                        io_lib:format(
-                            "connected instance does not match desired instance name;"
-                            " expected ~s; connected to: ~s",
-                            [
-                                format_instance_name(ExpectedInstanceName),
-                                format_instance_name(InstanceName)
-                            ]
-                        )
-                    ),
-                    {?status_disconnected, {unhealthy_target, Msg}};
-                error ->
-                    %% Could not infer instance name; assume ok
-                    ?status_connected
-            end;
-        [{error, Reason} | _] ->
-            {?status_connecting, Reason}
-    end.
-=======
-on_get_status(_InstanceId, #{pool_name := PoolName}) ->
     Opts = #{
         check_fn => {?MODULE, do_get_status, []},
+        on_success_fn => fun() -> on_get_status_continue(ConnState) end,
         timeout => 5_000
     },
     emqx_resource_pool:common_health_check_workers(PoolName, Opts).
->>>>>>> 88e0d68e
+
+on_get_status_continue(ConnState) ->
+    case validate_connected_instance_name(ConnState) of
+        ok ->
+            ?status_connected;
+        {error, #{expected := ExpectedInstanceName, got := InstanceName}} ->
+            Msg = iolist_to_binary(
+                io_lib:format(
+                    "connected instance does not match desired instance name;"
+                    " expected ~s; connected to: ~s",
+                    [
+                        format_instance_name(ExpectedInstanceName),
+                        format_instance_name(InstanceName)
+                    ]
+                )
+            ),
+            {?status_disconnected, {unhealthy_target, Msg}};
+        error ->
+            %% Could not infer instance name; assume ok
+            ?status_connected
+    end.
 
 format_instance_name(undefined) ->
     <<"no instance name">>;
