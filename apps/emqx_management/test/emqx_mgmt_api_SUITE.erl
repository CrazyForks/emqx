--- conflicted
+++ resolved
@@ -25,24 +25,12 @@
 -include_lib("emqx/include/emqx_mqtt.hrl").
 -include_lib("emqx_management/include/emqx_mgmt.hrl").
 
-<<<<<<< HEAD
 -import(emqx_mgmt_api_test_helpers,
         [request_api/3,
          request_api/4,
          request_api/5,
          auth_header_/0,
          api_path/1]).
-=======
--define(CONTENT_TYPE, "application/x-www-form-urlencoded").
-
--define(HOST, "http://127.0.0.1:8081/").
-
--elvis([{elvis_style, line_length, disable}]).
-
--define(API_VERSION, "v4").
-
--define(BASE_PATH, "api").
->>>>>>> 7fc3f25d
 
 all() ->
     emqx_ct:all(?MODULE).
@@ -774,8 +762,6 @@
     application:stop(emqx_rule_engine),
     application:stop(emqx_dashboard).
 
-<<<<<<< HEAD
-=======
 t_keepalive(_Config) ->
     application:ensure_all_started(emqx_dashboard),
     Username = "user_keepalive",
@@ -801,50 +787,6 @@
     application:stop(emqx_dashboard),
     ok.
 
-request_api(Method, Url, Auth) ->
-    request_api(Method, Url, [], Auth, []).
-
-request_api(Method, Url, QueryParams, Auth) ->
-    request_api(Method, Url, QueryParams, Auth, []).
-
-request_api(Method, Url, QueryParams, Auth, []) ->
-    NewUrl = case QueryParams of
-                 "" -> Url;
-                 _ -> Url ++ "?" ++ QueryParams
-             end,
-    do_request_api(Method, {NewUrl, [Auth]});
-request_api(Method, Url, QueryParams, Auth, Body) ->
-    NewUrl = case QueryParams of
-                 "" -> Url;
-                 _ -> Url ++ "?" ++ QueryParams
-             end,
-    do_request_api(Method, {NewUrl, [Auth], "application/json", emqx_json:encode(Body)}).
-
-do_request_api(Method, Request)->
-    ct:pal("Method: ~p, Request: ~p", [Method, Request]),
-    case httpc:request(Method, Request, [], []) of
-        {error, socket_closed_remotely} ->
-            {error, socket_closed_remotely};
-        {ok, {{"HTTP/1.1", Code, _}, _, Return} }
-            when Code =:= 200 orelse Code =:= 201 ->
-            {ok, Return};
-        {ok, {Reason, _, _}} ->
-            {error, Reason}
-    end.
-
-auth_header_() ->
-    AppId = <<"admin">>,
-    AppSecret = <<"public">>,
-    auth_header_(binary_to_list(AppId), binary_to_list(AppSecret)).
-
-auth_header_(User, Pass) ->
-    Encoded = base64:encode_to_string(lists:append([User,":",Pass])),
-    {"Authorization","Basic " ++ Encoded}.
-
-api_path(Parts)->
-    ?HOST ++ filename:join([?BASE_PATH, ?API_VERSION] ++ Parts).
-
->>>>>>> 7fc3f25d
 filter(List, Key, Value) ->
     lists:filter(fun(Item) ->
         maps:get(Key, Item) == Value
