%%--------------------------------------------------------------------
%% Copyright (c) 2020-2021 EMQ Technologies Co., Ltd. All Rights Reserved.
%%
%% Licensed under the Apache License, Version 2.0 (the "License");
%% you may not use this file except in compliance with the License.
%% You may obtain a copy of the License at
%%
%%     http://www.apache.org/licenses/LICENSE-2.0
%%
%% Unless required by applicable law or agreed to in writing, software
%% distributed under the License is distributed on an "AS IS" BASIS,
%% WITHOUT WARRANTIES OR CONDITIONS OF ANY KIND, either express or implied.
%% See the License for the specific language governing permissions and
%% limitations under the License.
%%--------------------------------------------------------------------

-module(emqx_mgmt_api_SUITE).

-compile(export_all).
-compile(nowarn_export_all).

-include_lib("eunit/include/eunit.hrl").

-include_lib("emqx/include/emqx.hrl").
-include_lib("emqx/include/emqx_mqtt.hrl").
-include_lib("emqx_management/include/emqx_mgmt.hrl").

-define(CONTENT_TYPE, "application/x-www-form-urlencoded").

-define(HOST, "http://127.0.0.1:8081/").

-elvis([{elvis_style, line_length, disable}]).

-define(API_VERSION, "v4").

-define(BASE_PATH, "api").

all() ->
    emqx_ct:all(?MODULE).

init_per_suite(Config) ->
    application:load(emqx_modules),
    emqx_ct_helpers:start_apps([emqx_management]),
    Config.

end_per_suite(Config) ->
    emqx_ct_helpers:stop_apps([emqx_management]),
    Config.

init_per_testcase(_, Config) ->
    Config.

end_per_testcase(_, Config) ->
    Config.

get(Key, ResponseBody) ->
   maps:get(Key, jiffy:decode(list_to_binary(ResponseBody), [return_maps])).

lookup_alarm(Name, [#{<<"name">> := Name} | _More]) ->
    true;
lookup_alarm(Name, [_Alarm | More]) ->
    lookup_alarm(Name, More);
lookup_alarm(_Name, []) ->
    false.

is_existing(Name, [#{name := Name} | _More]) ->
    true;
is_existing(Name, [_Alarm | More]) ->
    is_existing(Name, More);
is_existing(_Name, []) ->
    false.

t_alarms(_) ->
    emqx_alarm:activate(alarm1),
    emqx_alarm:activate(alarm2),

    ?assert(is_existing(alarm1, emqx_alarm:get_alarms(activated))),
    ?assert(is_existing(alarm2, emqx_alarm:get_alarms(activated))),

    {ok, Return1} = request_api(get, api_path(["alarms/activated"]), auth_header_()),
    ?assert(lookup_alarm(<<"alarm1">>, maps:get(<<"alarms">>,
        lists:nth(1, get(<<"data">>, Return1))))),
    ?assert(lookup_alarm(<<"alarm2">>, maps:get(<<"alarms">>,
        lists:nth(1, get(<<"data">>, Return1))))),

    emqx_alarm:deactivate(alarm1),

    {ok, Return2} = request_api(get, api_path(["alarms"]), auth_header_()),
    ?assert(lookup_alarm(<<"alarm1">>, maps:get(<<"alarms">>,
        lists:nth(1, get(<<"data">>, Return2))))),
    ?assert(lookup_alarm(<<"alarm2">>, maps:get(<<"alarms">>,
        lists:nth(1, get(<<"data">>, Return2))))),

    {ok, Return3} = request_api(get, api_path(["alarms/deactivated"]), auth_header_()),
    ?assert(lookup_alarm(<<"alarm1">>, maps:get(<<"alarms">>,
        lists:nth(1, get(<<"data">>, Return3))))),
    ?assertNot(lookup_alarm(<<"alarm2">>, maps:get(<<"alarms">>,
        lists:nth(1, get(<<"data">>, Return3))))),

    emqx_alarm:deactivate(alarm2),

    {ok, Return4} = request_api(get, api_path(["alarms/deactivated"]), auth_header_()),
    ?assert(lookup_alarm(<<"alarm1">>, maps:get(<<"alarms">>,
        lists:nth(1, get(<<"data">>, Return4))))),
    ?assert(lookup_alarm(<<"alarm2">>, maps:get(<<"alarms">>,
        lists:nth(1, get(<<"data">>, Return4))))),

    {ok, _} = request_api(delete, api_path(["alarms/deactivated"]), auth_header_()),

    {ok, Return5} = request_api(get, api_path(["alarms/deactivated"]), auth_header_()),
    ?assertNot(lookup_alarm(<<"alarm1">>, maps:get(<<"alarms">>,
        lists:nth(1, get(<<"data">>, Return5))))),
    ?assertNot(lookup_alarm(<<"alarm2">>, maps:get(<<"alarms">>,
        lists:nth(1, get(<<"data">>, Return5))))).

t_apps(_) ->
    AppId = <<"123456">>,
    meck:new(emqx_mgmt_auth, [passthrough, no_history]),
    meck:expect(emqx_mgmt_auth, add_app, 6, fun(_, _, _, _, _, _) -> {error, undefined} end),
    {ok, Error1} = request_api(post, api_path(["apps"]), [],
                               auth_header_(), #{<<"app_id">> => AppId,
                                                 <<"name">> => <<"test">>,
                                                 <<"status">> => true}),
    ?assertMatch(<<"undefined">>, get(<<"message">>, Error1)),

    meck:expect(emqx_mgmt_auth, del_app, 1, fun(_) -> {error, undefined} end),
    {ok, Error2} = request_api(delete, api_path(["apps", binary_to_list(AppId)]), auth_header_()),
    ?assertMatch(<<"undefined">>, get(<<"message">>, Error2)),
    meck:unload(emqx_mgmt_auth),

    {ok, NoApp} = request_api(get, api_path(["apps", binary_to_list(AppId)]), auth_header_()),
    ?assertEqual(0, maps:size(get(<<"data">>, NoApp))),
    {ok, NotFound} = request_api(put, api_path(["apps", binary_to_list(AppId)]), [],
                                 auth_header_(), #{<<"name">> => <<"test 2">>,
                                                   <<"status">> => true}),
    ?assertEqual(<<"not_found">>, get(<<"message">>, NotFound)),

    {ok, _} = request_api(post, api_path(["apps"]), [],
                          auth_header_(), #{<<"app_id">> => AppId,
                                            <<"name">> => <<"test">>,
                                            <<"status">> => true}),
    {ok, _} = request_api(get, api_path(["apps"]), auth_header_()),
    {ok, _} = request_api(get, api_path(["apps", binary_to_list(AppId)]), auth_header_()),
    {ok, _} = request_api(put, api_path(["apps", binary_to_list(AppId)]), [],
                          auth_header_(), #{<<"name">> => <<"test 2">>,
                                            <<"status">> => true}),
    {ok, AppInfo} = request_api(get, api_path(["apps", binary_to_list(AppId)]), auth_header_()),
    ?assertEqual(<<"test 2">>, maps:get(<<"name">>, get(<<"data">>, AppInfo))),
    {ok, _} = request_api(delete, api_path(["apps", binary_to_list(AppId)]), auth_header_()),
    {ok, Result} = request_api(get, api_path(["apps"]), auth_header_()),
    [App] = get(<<"data">>, Result),
    ?assertEqual(<<"admin">>, maps:get(<<"app_id">>, App)).

t_banned(_) ->
    Who = <<"myclient">>,
    {ok, _} = request_api(post, api_path(["banned"]), [],
                          auth_header_(), #{<<"who">> => Who,
                                            <<"as">> => <<"clientid">>,
                                            <<"reason">> => <<"test">>,
                                            <<"by">> => <<"dashboard">>,
                                            <<"at">> => erlang:system_time(second),
                                            <<"until">> => erlang:system_time(second) + 10}),

    {ok, Result} = request_api(get, api_path(["banned"]), auth_header_()),
    [Banned] = get(<<"data">>, Result),
    ?assertEqual(Who, maps:get(<<"who">>, Banned)),

    {ok, _} = request_api(delete, api_path(["banned", "clientid", binary_to_list(Who)]),
        auth_header_()),
    {ok, Result2} = request_api(get, api_path(["banned"]), auth_header_()),
    ?assertEqual([], get(<<"data">>, Result2)).

t_brokers(_) ->
    {ok, _} = request_api(get, api_path(["brokers"]), auth_header_()),
    {ok, _} = request_api(get, api_path(["brokers", atom_to_list(node())]), auth_header_()),
    meck:new(emqx_mgmt, [passthrough, no_history]),
    meck:expect(emqx_mgmt, lookup_broker, 1, fun(_) -> {error, undefined} end),
    {ok, Error} = request_api(get, api_path(["brokers", atom_to_list(node())]), auth_header_()),
    ?assertEqual(<<"undefined">>, get(<<"message">>, Error)),
    meck:unload(emqx_mgmt).

t_clients(_) ->
    process_flag(trap_exit, true),
    Username1 = <<"user1">>,
    Username2 = <<"user2">>,
    ClientId1 = <<"client1">>,
    ClientId2 = <<"client2">>,
    {ok, C1} = emqtt:start_link(#{username => Username1, clientid => ClientId1}),
    {ok, _} = emqtt:connect(C1),
    {ok, C2} = emqtt:start_link(#{username => Username2, clientid => ClientId2}),
    {ok, _} = emqtt:connect(C2),

    timer:sleep(300),

    {ok, Clients1} = request_api(get, api_path(["clients", binary_to_list(ClientId1)])
                               , auth_header_()),
    ?assertEqual(<<"client1">>, maps:get(<<"clientid">>, lists:nth(1, get(<<"data">>, Clients1)))),

    {ok, Clients2} = request_api(get, api_path(["nodes", atom_to_list(node()),
                                                "clients", binary_to_list(ClientId2)])
                                 , auth_header_()),
    ?assertEqual(<<"client2">>, maps:get(<<"clientid">>, lists:nth(1, get(<<"data">>, Clients2)))),

    {ok, Clients3} = request_api(get, api_path(["clients",
                                                "username", binary_to_list(Username1)]),
                                 auth_header_()),
    ?assertEqual(<<"client1">>, maps:get(<<"clientid">>, lists:nth(1, get(<<"data">>, Clients3)))),

    {ok, Clients4} = request_api(get, api_path(["nodes", atom_to_list(node()),
                                                "clients",
                                                "username", binary_to_list(Username2)])
                                 , auth_header_()),
    ?assertEqual(<<"client2">>, maps:get(<<"clientid">>, lists:nth(1, get(<<"data">>, Clients4)))),

    {ok, Clients5} = request_api(get, api_path(["clients"]), "_limit=100&_page=1", auth_header_()),
    ?assertEqual(2, maps:get(<<"count">>, get(<<"meta">>, Clients5))),

    meck:new(emqx_mgmt, [passthrough, no_history]),
    meck:expect(emqx_mgmt, kickout_client, 1, fun(_) -> {error, undefined} end),

    {ok, MeckRet1} = request_api(delete, api_path(["clients", binary_to_list(ClientId1)]),
        auth_header_()),
    ?assertEqual(?ERROR1, get(<<"code">>, MeckRet1)),

    meck:expect(emqx_mgmt, clean_acl_cache, 1, fun(_) -> {error, undefined} end),
    {ok, MeckRet2} = request_api(delete,
        api_path(["clients", binary_to_list(ClientId1), "acl_cache"]), auth_header_()),
    ?assertEqual(?ERROR1, get(<<"code">>, MeckRet2)),

    meck:expect(emqx_mgmt, list_acl_cache, 1, fun(_) -> {error, undefined} end),
    {ok, MeckRet3} = request_api(get,
        api_path(["clients", binary_to_list(ClientId2), "acl_cache"]), auth_header_()),
    ?assertEqual(?ERROR1, get(<<"code">>, MeckRet3)),

    meck:unload(emqx_mgmt),

    {ok, Ok} = request_api(delete,
        api_path(["clients", binary_to_list(ClientId1)]), auth_header_()),
    ?assertEqual(?SUCCESS, get(<<"code">>, Ok)),

    timer:sleep(300),

    {ok, Ok1} = request_api(delete,
        api_path(["clients", binary_to_list(ClientId1)]), auth_header_()),
    ?assertEqual(?SUCCESS, get(<<"code">>, Ok1)),

    {ok, Clients6} = request_api(get,
        api_path(["clients"]), "_limit=100&_page=1", auth_header_()),
    ?assertEqual(1, maps:get(<<"count">>, get(<<"meta">>, Clients6))),

    {ok, NotFound1} = request_api(get,
        api_path(["clients", binary_to_list(ClientId1), "acl_cache"]), auth_header_()),
    ?assertEqual(?ERROR12, get(<<"code">>, NotFound1)),

    {ok, NotFound2} = request_api(delete,
        api_path(["clients", binary_to_list(ClientId1), "acl_cache"]), auth_header_()),
    ?assertEqual(?ERROR12, get(<<"code">>, NotFound2)),

    {ok, EmptyAclCache} = request_api(get,
        api_path(["clients", binary_to_list(ClientId2), "acl_cache"]), auth_header_()),
    ?assertEqual(0, length(get(<<"data">>, EmptyAclCache))),

    {ok, Ok1} = request_api(delete,
        api_path(["clients", binary_to_list(ClientId2), "acl_cache"]), auth_header_()),
    ?assertEqual(?SUCCESS, get(<<"code">>, Ok1)).

receive_exit(0) ->
    ok;
receive_exit(Count) ->
    receive
        {'EXIT', Client, {shutdown, tcp_closed}} ->
            ct:log("receive exit signal, Client: ~p", [Client]),
            receive_exit(Count - 1);
        {'EXIT', Client, _Reason} ->
            ct:log("receive exit signal, Client: ~p", [Client]),
            receive_exit(Count - 1)
    after 1000 ->
            ct:log("timeout")
    end.

t_listeners(_) ->
    {ok, _} = request_api(get, api_path(["listeners"]), auth_header_()),
    {ok, _} = request_api(get,
        api_path(["nodes", atom_to_list(node()), "listeners"]), auth_header_()),
    meck:new(emqx_mgmt, [passthrough, no_history]),
    meck:expect(emqx_mgmt, list_listeners, 0, fun() -> [{node(), {error, undefined}}] end),
    {ok, Return} = request_api(get, api_path(["listeners"]), auth_header_()),
    [Error] = get(<<"data">>, Return),
    ?assertEqual(<<"undefined">>,
                 maps:get(<<"error">>, maps:get(<<"listeners">>, Error))),
    meck:unload(emqx_mgmt).

t_metrics(_) ->
    {ok, _} = request_api(get, api_path(["metrics"]), auth_header_()),
    {ok, _} = request_api(get,
        api_path(["nodes", atom_to_list(node()), "metrics"]), auth_header_()),
    meck:new(emqx_mgmt, [passthrough, no_history]),
    meck:expect(emqx_mgmt, get_metrics, 1, fun(_) -> {error, undefined} end),
    {ok, "{\"message\":\"undefined\"}"} =
        request_api(get, api_path(["nodes", atom_to_list(node()), "metrics"]), auth_header_()),
    meck:unload(emqx_mgmt).

t_nodes(_) ->
    {ok, _} = request_api(get, api_path(["nodes"]), auth_header_()),
    {ok, _} = request_api(get, api_path(["nodes", atom_to_list(node())]), auth_header_()),
    meck:new(emqx_mgmt, [passthrough, no_history]),
    meck:expect(emqx_mgmt, list_nodes, 0, fun() -> [{node(), {error, undefined}}] end),
    {ok, Return} = request_api(get, api_path(["nodes"]), auth_header_()),
    [Error] = get(<<"data">>, Return),
    ?assertEqual(<<"undefined">>, maps:get(<<"error">>, Error)),
    meck:unload(emqx_mgmt).

t_plugins(_) ->
    application:ensure_all_started(emqx_auth_mnesia),
    {ok, Plugins1} = request_api(get, api_path(["plugins"]), auth_header_()),
    [Plugins11] = filter(get(<<"data">>, Plugins1), <<"node">>, atom_to_binary(node(), utf8)),
    [Plugin1] = filter(maps:get(<<"plugins">>, Plugins11), <<"name">>, <<"emqx_auth_mnesia">>),
    ?assertEqual(<<"emqx_auth_mnesia">>, maps:get(<<"name">>, Plugin1)),
    ?assertEqual(true, maps:get(<<"active">>, Plugin1)),

    {ok, _} = request_api(put,
                          api_path(["plugins",
                                    atom_to_list(emqx_auth_mnesia),
                                    "unload"]),
                          auth_header_()),
    {ok, Error1} = request_api(put,
                               api_path(["plugins",
                                         atom_to_list(emqx_auth_mnesia),
                                         "unload"]),
                               auth_header_()),
    ?assertEqual(<<"not_started">>, get(<<"message">>, Error1)),
    {ok, Plugins2} = request_api(get,
                                 api_path(["nodes", atom_to_list(node()), "plugins"]),
                                 auth_header_()),
    [Plugin2] = filter(get(<<"data">>, Plugins2), <<"name">>, <<"emqx_auth_mnesia">>),
    ?assertEqual(<<"emqx_auth_mnesia">>, maps:get(<<"name">>, Plugin2)),
    ?assertEqual(false, maps:get(<<"active">>, Plugin2)),

    {ok, _} = request_api(put,
                          api_path(["nodes",
                                    atom_to_list(node()),
                                    "plugins",
                                    atom_to_list(emqx_auth_mnesia),
                                    "load"]),
                          auth_header_()),
    {ok, Plugins3} = request_api(get,
                                 api_path(["nodes", atom_to_list(node()), "plugins"]),
                                 auth_header_()),
    [Plugin3] = filter(get(<<"data">>, Plugins3), <<"name">>, <<"emqx_auth_mnesia">>),
    ?assertEqual(<<"emqx_auth_mnesia">>, maps:get(<<"name">>, Plugin3)),
    ?assertEqual(true, maps:get(<<"active">>, Plugin3)),

    {ok, _} = request_api(put,
                          api_path(["nodes",
                                    atom_to_list(node()),
                                    "plugins",
                                    atom_to_list(emqx_auth_mnesia),
                                    "unload"]),
                          auth_header_()),
    {ok, Error2} = request_api(put,
                               api_path(["nodes",
                                         atom_to_list(node()),
                                         "plugins",
                                         atom_to_list(emqx_auth_mnesia),
                                         "unload"]),
                               auth_header_()),
    ?assertEqual(<<"not_started">>, get(<<"message">>, Error2)),
    application:stop(emqx_auth_mnesia).

t_acl_cache(_) ->
    ClientId = <<"client1">>,
    Topic = <<"mytopic">>,
    {ok, C1} = emqtt:start_link(#{clientid => ClientId}),
    {ok, _} = emqtt:connect(C1),
    {ok, _, _} = emqtt:subscribe(C1, Topic, 2),
    %% get acl cache, should not be empty
    {ok, Result} = request_api(get,
        api_path(["clients", binary_to_list(ClientId), "acl_cache"]), [], auth_header_()),
    #{<<"code">> := 0, <<"data">> := Caches} = jiffy:decode(list_to_binary(Result), [return_maps]),
    ?assert(length(Caches) > 0),
    ?assertMatch(#{<<"access">> := <<"subscribe">>,
                   <<"topic">> := Topic,
                   <<"result">> := <<"allow">>,
                   <<"updated_time">> := _}, hd(Caches)),
    %% clear acl cache
    {ok, Result2} = request_api(delete,
        api_path(["clients", binary_to_list(ClientId), "acl_cache"]), [], auth_header_()),
    ?assertMatch(#{<<"code">> := 0}, jiffy:decode(list_to_binary(Result2), [return_maps])),
    %% get acl cache again, after the acl cache is cleared
    {ok, Result3} = request_api(get,
        api_path(["clients", binary_to_list(ClientId), "acl_cache"]), [], auth_header_()),
    #{<<"code">> := 0, <<"data">> := Caches3}
        = jiffy:decode(list_to_binary(Result3), [return_maps]),
    ?assertEqual(0, length(Caches3)),
    ok = emqtt:disconnect(C1).

t_pubsub(_) ->
    Qos1Received = emqx_metrics:val('messages.qos1.received'),
    Qos2Received = emqx_metrics:val('messages.qos2.received'),
    Received = emqx_metrics:val('messages.received'),

    ClientId = <<"client1">>,
    Options = #{clientid => ClientId,
                proto_ver => v5},
    Topic = <<"mytopic">>,
    {ok, C1} = emqtt:start_link(Options),
    {ok, _} = emqtt:connect(C1),

    meck:new(emqx_mgmt, [passthrough, no_history]),
    meck:expect(emqx_mgmt, subscribe, 2, fun(_, _) -> {error, undefined} end),
    {ok, NotFound1} = request_api(post, api_path(["mqtt/subscribe"]), [], auth_header_(),
                                 #{<<"clientid">> => ClientId,
                                   <<"topic">> => Topic,
                                   <<"qos">> => 2}),
    ?assertEqual(?ERROR12, get(<<"code">>, NotFound1)),
    meck:unload(emqx_mgmt),

    {ok, BadTopic1} = request_api(post, api_path(["mqtt/subscribe"]), [], auth_header_(),
                                 #{<<"clientid">> => ClientId,
                                   <<"topics">> => <<"">>,
                                   <<"qos">> => 2}),
    ?assertEqual(?ERROR15, get(<<"code">>, BadTopic1)),

    {ok, BadTopic2} = request_api(post, api_path(["mqtt/publish"]), [], auth_header_(),
                                 #{<<"clientid">> => ClientId,
                                   <<"topics">> => <<"">>,
                                   <<"qos">> => 1,
                                   <<"payload">> => <<"hello">>}),
    ?assertEqual(?ERROR15, get(<<"code">>, BadTopic2)),

    {ok, BadTopic3} = request_api(post, api_path(["mqtt/unsubscribe"]), [], auth_header_(),
                                 #{<<"clientid">> => ClientId,
                                   <<"topic">> => <<"">>}),
    ?assertEqual(?ERROR15, get(<<"code">>, BadTopic3)),


    {ok, BadClient1} = request_api(post, api_path(["mqtt/subscribe"]), [], auth_header_(),
                                 #{<<"clientid">> => 1,
                                   <<"topics">> => <<"mytopic">>,
                                   <<"qos">> => 2}),
    ?assertEqual(?ERROR8, get(<<"code">>, BadClient1)),

    {ok, BadClient2} = request_api(post, api_path(["mqtt/publish"]), [], auth_header_(),
                                 #{<<"clientid">> => 1,
                                   <<"topics">> => <<"mytopic">>,
                                   <<"qos">> => 1,
                                   <<"payload">> => <<"hello">>}),
    ?assertEqual(?ERROR8, get(<<"code">>, BadClient2)),

    {ok, BadClient3} = request_api(post, api_path(["mqtt/unsubscribe"]), [], auth_header_(),
                                 #{<<"clientid">> => 1,
                                   <<"topic">> => <<"mytopic">>}),
    ?assertEqual(?ERROR8, get(<<"code">>, BadClient3)),


    meck:new(emqx_mgmt, [passthrough, no_history]),
    meck:expect(emqx_mgmt, unsubscribe, 2, fun(_, _) -> {error, undefined} end),
    {ok, NotFound2} = request_api(post, api_path(["mqtt/unsubscribe"]), [], auth_header_(),
                                 #{<<"clientid">> => ClientId,
                                   <<"topic">> => Topic}),
    ?assertEqual(?ERROR12, get(<<"code">>, NotFound2)),
    meck:unload(emqx_mgmt),

    {ok, Code} = request_api(post, api_path(["mqtt/subscribe"]), [], auth_header_(),
                             #{<<"clientid">> => ClientId,
                               <<"topic">> => Topic,
                               <<"qos">> => 2}),
    ?assertEqual(?SUCCESS, get(<<"code">>, Code)),
    {ok, Code} = request_api(post, api_path(["mqtt/publish"]), [], auth_header_(),
                             #{<<"clientid">> => ClientId,
                               <<"topic">> => <<"mytopic">>,
                               <<"qos">> => 1,
                               <<"payload">> => <<"hello">>}),
    ?assert(receive
                {publish, #{payload := <<"hello">>}} ->
                    true
            after 100 ->
                    false
            end),

    % no clientid
    {ok, Code} = request_api(post, api_path(["mqtt/publish"]), [], auth_header_(),
                             #{<<"topic">> => <<"mytopic">>,
                               <<"qos">> => 1,
                               <<"payload">> => <<"hello">>}),
    ?assert(receive
                {publish, #{payload := <<"hello">>}} ->
                    true
            after 100 ->
                    false
            end),

    %% json payload
    {ok, Code} = request_api(post, api_path(["mqtt/publish"]), [], auth_header_(),
                             #{<<"clientid">> => ClientId,
                               <<"topic">> => <<"mytopic">>,
                               <<"qos">> => 1,
                               <<"payload">> => #{body => "hello world"}}),
    Payload = emqx_json:encode(#{body => "hello world"}),
    ?assert(receive
                {publish, #{payload := Payload}} ->
                    true
            after 100 ->
                    false
            end),

    {ok, Code} = request_api(post, api_path(["mqtt/unsubscribe"]), [], auth_header_(),
                             #{<<"clientid">> => ClientId,
                              <<"topic">> => Topic}),

    %% tests subscribe_batch
    Topic_list = [<<"mytopic1">>, <<"mytopic2">>],
    [ {ok, _, [2]} = emqtt:subscribe(C1, Topics, 2) || Topics <- Topic_list],

    Body1 = [ #{<<"clientid">> => ClientId,
        <<"topic">> => Topics, <<"qos">> => 2} || Topics <- Topic_list],
    {ok, Data1} = request_api(post, api_path(["mqtt/subscribe_batch"]), [], auth_header_(), Body1),
    loop(maps:get(<<"data">>, jiffy:decode(list_to_binary(Data1), [return_maps]))),

    %% tests publish_batch
    Body2 = [ #{<<"clientid">> => ClientId, <<"topic">> => Topics, <<"qos">> => 2,
        <<"retain">> => <<"false">>, <<"payload">> => #{body => "hello world"}}
        || Topics <- Topic_list ],
    {ok, Data2} = request_api(post, api_path(["mqtt/publish_batch"]), [], auth_header_(), Body2),
    loop(maps:get(<<"data">>, jiffy:decode(list_to_binary(Data2), [return_maps]))),
    [ ?assert(receive
                    {publish, #{topic := Topics}} ->
                        true
                    after 100 ->
                        false
                    end) || Topics <- Topic_list ],

    %% tests unsubscribe_batch
    Body3 = [#{<<"clientid">> => ClientId, <<"topic">> => Topics} || Topics <- Topic_list],
    {ok, Data3} = request_api(post,
        api_path(["mqtt/unsubscribe_batch"]), [], auth_header_(), Body3),
    loop(maps:get(<<"data">>, jiffy:decode(list_to_binary(Data3), [return_maps]))),

    {ok, _, [1]} = emqtt:subscribe(C1, <<"mytopic">>, qos1),
    timer:sleep(50),

    %% user properties
    {ok, Code} = request_api(post, api_path(["mqtt/publish"]), [], auth_header_(),
                             #{<<"clientid">> => ClientId,
                               <<"topic">> => <<"mytopic">>,
                               <<"qos">> => 1,
                               <<"payload">> => <<"hello world">>,
                               <<"user_properties">> => #{<<"porp_1">> => <<"porp_1">>}}),
    ?assert(receive
                {publish, #{payload := <<"hello world">>,
                            properties := #{'User-Property' := [{<<"porp_1">>,<<"porp_1">>}]}}} ->
                    true
            after 100 ->
                    false
            end),

    ok = emqtt:disconnect(C1),

    ?assertEqual(4, emqx_metrics:val('messages.qos1.received') - Qos1Received),
    ?assertEqual(2, emqx_metrics:val('messages.qos2.received') - Qos2Received),
    ?assertEqual(6, emqx_metrics:val('messages.received') - Received).

loop([]) -> [];

loop(Data) ->
    [H | T] = Data,
    ct:pal("H: ~p~n", [H]),
    ?assertEqual(0, maps:get(<<"code">>, H)),
    loop(T).

t_routes_and_subscriptions(_) ->
    ClientId = <<"myclient">>,
    Topic = <<"mytopic">>,
    {ok, NonRoute} = request_api(get, api_path(["routes"]), auth_header_()),
    ?assertEqual([], get(<<"data">>, NonRoute)),
    {ok, NonSubscription} = request_api(get, api_path(["subscriptions"]), auth_header_()),
    ?assertEqual([], get(<<"data">>, NonSubscription)),
    {ok, NonSubscription1} = request_api(get,
        api_path(["nodes", atom_to_list(node()), "subscriptions"]), auth_header_()),
    ?assertEqual([], get(<<"data">>, NonSubscription1)),
    {ok, NonSubscription2} = request_api(get,
                                         api_path(["subscriptions", binary_to_list(ClientId)]),
                                         auth_header_()),
    ?assertEqual([], get(<<"data">>, NonSubscription2)),
    {ok, NonSubscription3} = request_api(get, api_path(["nodes",
                                                        atom_to_list(node()),
                                                        "subscriptions",
                                                        binary_to_list(ClientId)])
                                         , auth_header_()),
    ?assertEqual([], get(<<"data">>, NonSubscription3)),
    {ok, C1} = emqtt:start_link(#{clean_start => true,
                                  clientid    => ClientId,
                                  proto_ver   => ?MQTT_PROTO_V5}),
    {ok, _} = emqtt:connect(C1),
    {ok, _, [2]} = emqtt:subscribe(C1, Topic, qos2),
    {ok, Result} = request_api(get, api_path(["routes"]), auth_header_()),
    [Route] = get(<<"data">>, Result),
    ?assertEqual(Topic, maps:get(<<"topic">>, Route)),

    {ok, Result2} = request_api(get, api_path(["routes", binary_to_list(Topic)]), auth_header_()),
    [Route] = get(<<"data">>, Result2),

    {ok, Result3} = request_api(get, api_path(["subscriptions"]), auth_header_()),
    [Subscription] = get(<<"data">>, Result3),
    ?assertEqual(Topic, maps:get(<<"topic">>, Subscription)),
    ?assertEqual(ClientId, maps:get(<<"clientid">>, Subscription)),

    {ok, Result3} = request_api(get,
        api_path(["nodes", atom_to_list(node()), "subscriptions"]), auth_header_()),

    {ok, Result4} = request_api(get,
        api_path(["subscriptions", binary_to_list(ClientId)]), auth_header_()),
    [Subscription] = get(<<"data">>, Result4),
    {ok, Result4} = request_api(get,
        api_path(["nodes", atom_to_list(node()), "subscriptions", binary_to_list(ClientId)])
                               , auth_header_()),

    ok = emqtt:disconnect(C1).

t_stats(_) ->
    {ok, _} = request_api(get, api_path(["stats"]), auth_header_()),
    {ok, _} = request_api(get, api_path(["nodes", atom_to_list(node()), "stats"]), auth_header_()),
    meck:new(emqx_mgmt, [passthrough, no_history]),
    meck:expect(emqx_mgmt, get_stats, 1, fun(_) -> {error, undefined} end),
    {ok, Return} = request_api(get,
        api_path(["nodes", atom_to_list(node()), "stats"]), auth_header_()),
    ?assertEqual(<<"undefined">>, get(<<"message">>, Return)),
    meck:unload(emqx_mgmt).

t_data(_) ->
    ok = emqx_rule_registry:mnesia(boot),
    ok = emqx_dashboard_admin:mnesia(boot),
    application:ensure_all_started(emqx_rule_engine),
    application:ensure_all_started(emqx_dashboard),
    {ok, Data} = request_api(post, api_path(["data","export"]), [], auth_header_(), [#{}]),
    #{<<"filename">> := Filename, <<"node">> := Node} = emqx_ct_http:get_http_data(Data),
    {ok, DataList} = request_api(get, api_path(["data","export"]), auth_header_()),
    ?assertEqual(true,
        lists:member(emqx_ct_http:get_http_data(Data), emqx_ct_http:get_http_data(DataList))),

    ?assertMatch({ok, _}, request_api(post,
        api_path(["data","import"]), [], auth_header_(),
        #{<<"filename">> => Filename, <<"node">> => Node})),
    ?assertMatch({ok, _},
        request_api(post, api_path(["data","import"]), [], auth_header_(),
            #{<<"filename">> => Filename})),
    application:stop(emqx_rule_engine),
    application:stop(emqx_dashboard),
    ok.

t_data_import_content(_) ->
    ok = emqx_rule_registry:mnesia(boot),
    ok = emqx_dashboard_admin:mnesia(boot),
    application:ensure_all_started(emqx_rule_engine),
    application:ensure_all_started(emqx_dashboard),
    {ok, Data} = request_api(post, api_path(["data","export"]), [], auth_header_(), [#{}]),
    #{<<"filename">> := Filename} = emqx_ct_http:get_http_data(Data),
    Dir = emqx:get_env(data_dir),
    {ok, Bin} = file:read_file(filename:join(Dir, Filename)),
    Content = emqx_json:decode(Bin),
    ?assertMatch({ok, "{\"code\":0}"},
        request_api(post, api_path(["data","import"]), [], auth_header_(), Content)),
    application:stop(emqx_rule_engine),
    application:stop(emqx_dashboard).
<<<<<<< HEAD
=======

t_keepalive(_Config) ->
    application:ensure_all_started(emqx_dashboard),
    Username = "user_keepalive",
    ClientId = "client_keepalive",
    AuthHeader = auth_header_(),
    Path = api_path(["clients", ClientId, "keepalive"]),
    {ok, NotFound} = request_api(put, Path, "interval=5", AuthHeader, [#{}]),
    ?assertEqual("{\"message\":\"not_found\",\"code\":112}", NotFound),
    {ok, C1} = emqtt:start_link(#{username => Username, clientid => ClientId}),
    {ok, _} = emqtt:connect(C1),
    {ok, Ok} = request_api(put, Path, "interval=5", AuthHeader, [#{}]),
    ?assertEqual("{\"code\":0}", Ok),
    [Pid] = emqx_cm:lookup_channels(list_to_binary(ClientId)),
    #{conninfo := #{keepalive := Keepalive}} = emqx_connection:info(Pid),
    ?assertEqual(5, Keepalive),
    {ok, Error1} = request_api(put, Path, "interval=-1", AuthHeader, [#{}]),
    {ok, Error2} = request_api(put, Path, "interval=65536", AuthHeader, [#{}]),
    ErrMsg = #{<<"code">> => 102,
               <<"message">> => <<"mqtt3.1.1 specification: keepalive must between 0~65535">>},
    ?assertEqual(ErrMsg, jiffy:decode(Error1, [return_maps])),
    ?assertEqual(Error1, Error2),
    emqtt:disconnect(C1),
    application:stop(emqx_dashboard),
    ok.
>>>>>>> ac7b7346

request_api(Method, Url, Auth) ->
    request_api(Method, Url, [], Auth, []).

request_api(Method, Url, QueryParams, Auth) ->
    request_api(Method, Url, QueryParams, Auth, []).

request_api(Method, Url, QueryParams, Auth, []) ->
    NewUrl = case QueryParams of
                 "" -> Url;
                 _ -> Url ++ "?" ++ QueryParams
             end,
    do_request_api(Method, {NewUrl, [Auth]});
request_api(Method, Url, QueryParams, Auth, Body) ->
    NewUrl = case QueryParams of
                 "" -> Url;
                 _ -> Url ++ "?" ++ QueryParams
             end,
    do_request_api(Method, {NewUrl, [Auth], "application/json", emqx_json:encode(Body)}).

do_request_api(Method, Request)->
    ct:pal("Method: ~p, Request: ~p", [Method, Request]),
    case httpc:request(Method, Request, [], []) of
        {error, socket_closed_remotely} ->
            {error, socket_closed_remotely};
        {ok, {{"HTTP/1.1", Code, _}, _, Return} }
            when Code =:= 200 orelse Code =:= 201 ->
            {ok, Return};
        {ok, {Reason, _, _}} ->
            {error, Reason}
    end.

auth_header_() ->
    AppId = <<"admin">>,
    AppSecret = <<"public">>,
    auth_header_(binary_to_list(AppId), binary_to_list(AppSecret)).

auth_header_(User, Pass) ->
    Encoded = base64:encode_to_string(lists:append([User,":",Pass])),
    {"Authorization","Basic " ++ Encoded}.

api_path(Parts)->
    ?HOST ++ filename:join([?BASE_PATH, ?API_VERSION] ++ Parts).

filter(List, Key, Value) ->
    lists:filter(fun(Item) ->
        maps:get(Key, Item) == Value
    end, List).<|MERGE_RESOLUTION|>--- conflicted
+++ resolved
@@ -662,8 +662,6 @@
         request_api(post, api_path(["data","import"]), [], auth_header_(), Content)),
     application:stop(emqx_rule_engine),
     application:stop(emqx_dashboard).
-<<<<<<< HEAD
-=======
 
 t_keepalive(_Config) ->
     application:ensure_all_started(emqx_dashboard),
@@ -689,7 +687,6 @@
     emqtt:disconnect(C1),
     application:stop(emqx_dashboard),
     ok.
->>>>>>> ac7b7346
 
 request_api(Method, Url, Auth) ->
     request_api(Method, Url, [], Auth, []).
