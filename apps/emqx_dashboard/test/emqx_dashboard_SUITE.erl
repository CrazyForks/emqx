%%--------------------------------------------------------------------
%% Copyright (c) 2020-2025 EMQ Technologies Co., Ltd. All Rights Reserved.
%%--------------------------------------------------------------------

-module(emqx_dashboard_SUITE).

-compile(nowarn_export_all).
-compile(export_all).

-import(
    emqx_common_test_http,
    [
        request_api/3,
        request_api/5,
        get_http_data/1
    ]
).

-include_lib("eunit/include/eunit.hrl").
-include_lib("common_test/include/ct.hrl").
-include_lib("emqx/include/emqx.hrl").
-include_lib("emqx/include/asserts.hrl").
-include_lib("snabbkaffe/include/snabbkaffe.hrl").
-include("emqx_dashboard.hrl").

-define(HOST, "http://127.0.0.1:18083").

-define(BASE_PATH, "/api/v5").

-define(APP_DASHBOARD, emqx_dashboard).
-define(APP_MANAGEMENT, emqx_management).

-define(OVERVIEWS, [
    "alarms",
    "banned",
    "stats",
    "metrics",
    "listeners",
    "clients",
    "subscriptions"
]).

all() ->
    emqx_common_test_helpers:all(?MODULE).

init_per_suite(Config) ->
    %% Load all applications to ensure swagger.json is fully generated.
    Apps = emqx_machine_boot:reboot_apps(),
    ct:pal("load apps:~p~n", [Apps]),
    lists:foreach(fun(App) -> application:load(App) end, Apps),
    SuiteApps = emqx_cth_suite:start(
        [
            emqx_conf,
            emqx_management,
            emqx_mgmt_api_test_util:emqx_dashboard()
        ],
        #{work_dir => emqx_cth_suite:work_dir(Config)}
    ),
    _ = emqx_conf_schema:roots(),
    ok = emqx_dashboard_desc_cache:init(),
<<<<<<< HEAD
    %% We must pass on the current config here, otherwise it would clobber normal
    %% configuration keys such as default_password and default_username...
    DashboardConfig = emqx_conf:get([dashboard]),
    emqx_dashboard:save_dispatch_eterm(emqx_conf:schema_module(), DashboardConfig),
=======
>>>>>>> da7632aa
    [{suite_apps, SuiteApps} | Config].

end_per_suite(Config) ->
    emqx_cth_suite:stop(?config(suite_apps, Config)).

t_overview(_) ->
    mnesia:clear_table(?ADMIN),
    emqx_dashboard_admin:add_user(
        <<"admin">>, <<"public_www1">>, ?ROLE_SUPERUSER, <<"simple_description">>
    ),
    Headers = auth_header_(<<"admin">>, <<"public_www1">>),
    [
        {ok, _} = request_dashboard(get, api_path([Overview]), Headers)
     || Overview <- ?OVERVIEWS
    ].

t_dashboard_restart(Config) ->
    emqx_config:put([dashboard], #{
        i18n_lang => en,
        swagger_support => true,
        listeners =>
            #{
                http =>
                    #{
                        inet6 => false,
                        bind => 18083,
                        ipv6_v6only => false,
                        send_timeout => 10000,
                        num_acceptors => 8,
                        max_connections => 512,
                        backlog => 1024,
                        proxy_header => false
                    }
            }
    }),
    application:stop(emqx_dashboard),
    application:start(emqx_dashboard),
    Name = 'http:dashboard',
    t_overview(Config),
<<<<<<< HEAD
    [{'_', [], Rules}] = persistent_term:get(Name),
    %% complete dispatch has more than 150 rules.
    ?assertNotMatch([{[], [], cowboy_static, _} | _], Rules),
    ?assert(erlang:length(Rules) > 150),
    CheckRules = fun(Tag) ->
        [{'_', [], NewRules}] = persistent_term:get(Name, Tag),
        ?assertEqual(length(Rules), length(NewRules), Tag),
        ?assertEqual(lists:sort(Rules), lists:sort(NewRules), Tag)
    end,
    ?check_trace(
        ?wait_async_action(
            begin
                ok = application:stop(emqx_dashboard),
                CheckRules(step_0),
                ok = application:start(emqx_dashboard),
                %% After we restart the dashboard, the dispatch rules should be the same.
                CheckRules(step_1)
            end,
            #{?snk_kind := regenerate_minirest_dispatch},
            30_000
        ),
        fun(Trace) ->
            ?assertMatch([#{i18n_lang := en}], ?of_kind(regenerate_minirest_dispatch, Trace)),
            %% The dispatch is updated after being regenerated.
            CheckRules(step_2)
        end
    ),
=======
    [{'_', [], Rules}] = BaseDispatch = persistent_term:get(Name),

    %% complete dispatch has more than 150 rules.
    ?assertNotMatch([{[], [], cowboy_static, _} | _], Rules),
    ?assert(erlang:length(Rules) > 150),

    %% After we restart the dashboard, the dispatch rules should be the same.
    ok = application:stop(emqx_dashboard),
    assert_same_dispatch(BaseDispatch, Name, step_0),
    ok = application:start(emqx_dashboard),
    assert_same_dispatch(BaseDispatch, Name, step_1),
>>>>>>> da7632aa
    t_overview(Config),

    %% erase to mock the initial dashboard startup.
    persistent_term:erase(Name),
    ok = application:stop(emqx_dashboard),
    ok = application:start(emqx_dashboard),
    assert_same_dispatch(BaseDispatch, Name, step_2),
    t_overview(Config),
    ok.

t_admins_add_delete(_) ->
    mnesia:clear_table(?ADMIN),
    Desc = <<"simple description">>,
    {ok, _} = emqx_dashboard_admin:add_user(
        <<"username">>, <<"password_0">>, ?ROLE_SUPERUSER, Desc
    ),
    {ok, _} = emqx_dashboard_admin:add_user(
        <<"username1">>, <<"password1">>, ?ROLE_SUPERUSER, Desc
    ),
    Admins = emqx_dashboard_admin:all_users(),
    ?assertEqual(2, length(Admins)),
    {ok, _} = emqx_dashboard_admin:remove_user(<<"username1">>),
    Users = emqx_dashboard_admin:all_users(),
    ?assertEqual(1, length(Users)),
    {ok, _} = emqx_dashboard_admin:change_password(
        <<"username">>,
        <<"password_0">>,
        <<"new_pwd_1234">>
    ),
    timer:sleep(10),
    {ok, _} = emqx_dashboard_admin:remove_user(<<"username">>).

t_admin_delete_self_failed(_) ->
    mnesia:clear_table(?ADMIN),
    Desc = <<"simple description">>,
    _ = emqx_dashboard_admin:add_user(<<"username1">>, <<"password_1">>, ?ROLE_SUPERUSER, Desc),
    Admins = emqx_dashboard_admin:all_users(),
    ?assertEqual(1, length(Admins)),
    Header = auth_header_(<<"username1">>, <<"password_1">>),
    {error, {_, 400, _}} = request_dashboard(delete, api_path(["users", "username1"]), Header),
    Token = ["Basic ", base64:encode("username1:password_1")],
    Header2 = {"Authorization", Token},
    {error, {_, 401, _}} = request_dashboard(delete, api_path(["users", "username1"]), Header2),
    mnesia:clear_table(?ADMIN).

%% This verifies that we can delete the default admin only if there is at least another
%% admin username in the database.
t_admin_delete_default_username(_TCConfig) ->
    mnesia:clear_table(?ADMIN),
    DefaultUsername = emqx_dashboard_admin:default_username(),
    DefaultPassword = emqx_dashboard_admin:default_password(),
    %% Sanity checks
    ?assertNotEqual(<<"">>, DefaultUsername),
    ?assertNotEqual(<<"">>, DefaultPassword),
    {ok, #{}} = emqx_dashboard_admin:add_default_user(),
    HeaderDefault = auth_header_(DefaultUsername, DefaultPassword),
    ?assertMatch(
        {error, {_, 400, _}},
        request_dashboard(delete, api_path(["users", DefaultUsername]), HeaderDefault)
    ),
    NewAdmin = <<"newadmin">>,
    NewPassword = <<"newadminpassword_123">>,
    {ok, #{}} = emqx_dashboard_admin:add_user(
        NewAdmin, NewPassword, ?ROLE_SUPERUSER, <<"description">>
    ),
    NewHeader = auth_header_(NewAdmin, NewPassword),
    %% Now we can delete the default admin user
    ?assertMatch(
        {ok, _},
        request_dashboard(delete, api_path(["users", DefaultUsername]), NewHeader)
    ),
    ?assertMatch(
        {error, {_, 404, _}},
        request_dashboard(delete, api_path(["users", DefaultUsername]), NewHeader)
    ),
    %% Cannot delete self
    ?assertMatch(
        {error, {_, 400, _}},
        request_dashboard(delete, api_path(["users", NewAdmin]), NewHeader)
    ),
    %% Restarting the application should not restore the default admin user
    ?assertMatch([_], emqx_dashboard_admin:admin_users()),
    ok = application:stop(emqx_dashboard),
    ok = application:start(emqx_dashboard),
    ?assertMatch([_], emqx_dashboard_admin:admin_users()),
    ok.

t_rest_api(_Config) ->
    mnesia:clear_table(?ADMIN),
    Desc = <<"administrator">>,
    Password = <<"public_www1">>,
    emqx_dashboard_admin:add_user(<<"admin">>, Password, ?ROLE_SUPERUSER, Desc),
    {ok, 200, Res0} = http_get(["users"]),
    ?assertEqual(
        [
            filter_req(#{
                <<"backend">> => <<"local">>,
                <<"username">> => <<"admin">>,
                <<"description">> => <<"administrator">>,
                <<"role">> => ?ROLE_SUPERUSER,
                <<"mfa">> => <<"none">>
            })
        ],
        get_http_data(Res0)
    ),
    {ok, 200, _} = http_put(
        ["users", "admin"],
        filter_req(#{
            <<"role">> => ?ROLE_SUPERUSER,
            <<"description">> => <<"a_new_description">>
        })
    ),
    {ok, 200, _} = http_post(
        ["users"],
        filter_req(#{
            <<"username">> => <<"usera">>,
            <<"password">> => <<"passwd_01234">>,
            <<"role">> => ?ROLE_SUPERUSER,
            <<"mfa">> => <<"none">>,
            <<"description">> => Desc
        })
    ),
    {ok, 204, _} = http_delete(["users", "usera"]),
    {ok, 404, _} = http_delete(["users", "usera"]),
    {ok, 204, _} = http_post(
        ["users", "admin", "change_pwd"],
        #{
            <<"old_pwd">> => Password,
            <<"new_pwd">> => <<"newpwd_lkdfki1">>
        }
    ),
    mnesia:clear_table(?ADMIN),
    emqx_dashboard_admin:add_user(<<"admin">>, Password, ?ROLE_SUPERUSER, <<"administrator">>),
    ok.

t_swagger_json(_Config) ->
    Url = ?HOST ++ "/api-docs/swagger.json",
    %% with auth
    Auth = auth_header_(<<"admin">>, <<"public_www1">>),
    {ok, 200, Body1} = request_api(get, Url, Auth),
    ?assert(emqx_utils_json:is_json(Body1)),
    %% without auth
    {ok, {{"HTTP/1.1", 200, "OK"}, _Headers, Body2}} =
        httpc:request(get, {Url, []}, [], [{body_format, binary}]),
    ?assertEqual(Body1, Body2),
    ?assertMatch(
        #{
            <<"info">> := #{
                <<"title">> := _,
                <<"version">> := _
            }
        },
        emqx_utils_json:decode(Body1)
    ),
    ok.

t_disable_swagger_json(_Config) ->
    Url = ?HOST ++ "/api-docs/index.html",
    ?assertMatch(
        {ok, {{"HTTP/1.1", 200, "OK"}, __, _}},
        httpc:request(get, {Url, []}, [], [{body_format, binary}])
    ),
    DashboardCfg = emqx:get_raw_config([dashboard]),
    ?check_trace(
        {_, {ok, _}} = ?wait_async_action(
            begin
                DashboardCfg2 = DashboardCfg#{<<"swagger_support">> => false},
                emqx:update_config([dashboard], DashboardCfg2)
            end,
            #{?snk_kind := regenerate_dispatch, i18n_lang := en},
            3_000
        ),
        []
    ),
    ?assertMatch(
        {ok, {{"HTTP/1.1", 404, "Not Found"}, _, _}},
        httpc:request(get, {Url, []}, [], [{body_format, binary}])
    ),
    ?check_trace(
        {_, {ok, _}} = ?wait_async_action(
            begin
                DashboardCfg3 = DashboardCfg#{<<"swagger_support">> => true},
                emqx:update_config([dashboard], DashboardCfg3)
            end,
            #{?snk_kind := regenerate_dispatch, i18n_lang := en},
            3_000
        ),
        []
    ),
    ?assertMatch(
        {ok, {{"HTTP/1.1", 200, "OK"}, _, _}},
        httpc:request(get, {Url, []}, [], [{body_format, binary}])
    ).

t_cli(_Config) ->
    [mria:dirty_delete(?ADMIN, Admin) || Admin <- mnesia:dirty_all_keys(?ADMIN)],
    emqx_dashboard_cli:admins(["add", "username", "password_ww2"]),
    [#?ADMIN{username = <<"username">>, pwdhash = <<Salt:4/binary, Hash/binary>>}] =
        emqx_dashboard_admin:lookup_user(<<"username">>),
    ?assertEqual(Hash, crypto:hash(sha256, <<Salt/binary, <<"password_ww2">>/binary>>)),
    emqx_dashboard_cli:admins(["passwd", "username", "new_password"]),
    [#?ADMIN{username = <<"username">>, pwdhash = <<Salt1:4/binary, Hash1/binary>>}] =
        emqx_dashboard_admin:lookup_user(<<"username">>),
    ?assertEqual(Hash1, crypto:hash(sha256, <<Salt1/binary, <<"new_password">>/binary>>)),
    emqx_dashboard_cli:admins(["del", "username"]),
    [] = emqx_dashboard_admin:lookup_user(<<"username">>),
    emqx_dashboard_cli:admins(["add", "admin1", "pass_lkdfkd1"]),
    emqx_dashboard_cli:admins(["add", "admin2", "w_pass_lkdfkd2"]),
    AdminList = emqx_dashboard_admin:all_users(),
    ?assertEqual(2, length(AdminList)).

t_lookup_by_username_jwt(_Config) ->
    User = bin(["user-", integer_to_list(random_num())]),
    Pwd = bin("t_password" ++ integer_to_list(random_num())),
    emqx_dashboard_token:sign(#?ADMIN{username = User}, Pwd),
    ?assertMatch(
        [#?ADMIN_JWT{username = User}],
        emqx_dashboard_token:lookup_by_username(User)
    ),
    ok = emqx_dashboard_token:destroy_by_username(User),
    %% issue a gen_server call to sync the async destroy gen_server cast
    ok = gen_server:call(emqx_dashboard_token, dummy, infinity),
    ?assertMatch([], emqx_dashboard_token:lookup_by_username(User)),
    ok.

t_clean_expired_jwt(_Config) ->
    User = bin(["user-", integer_to_list(random_num())]),
    Pwd = bin("t_password" ++ integer_to_list(random_num())),
    emqx_dashboard_token:sign(#?ADMIN{username = User}, Pwd),
    [#?ADMIN_JWT{username = User, exptime = ExpTime}] =
        emqx_dashboard_token:lookup_by_username(User),
    ok = emqx_dashboard_token:clean_expired_jwt(_Now1 = ExpTime),
    ?assertMatch(
        [#?ADMIN_JWT{username = User}],
        emqx_dashboard_token:lookup_by_username(User)
    ),
    ok = emqx_dashboard_token:clean_expired_jwt(_Now2 = ExpTime + 1),
    ?assertMatch([], emqx_dashboard_token:lookup_by_username(User)),
    ok.

t_default_password_file(Config) ->
    Password = <<"passwordfromfile">>,
    Passfile = filename:join(?config(priv_dir, Config), "passfile"),
    FileURI = iolist_to_binary([<<"file://">>, Passfile]),
    ok = file:write_file(Passfile, Password),
    Port = 18089,
    AppSpecs = [
        emqx_conf,
        {emqx_dashboard, #{
            config =>
                #{
                    <<"dashboard">> =>
                        #{
                            <<"listeners">> => #{
                                <<"http">> => #{
                                    <<"enable">> => true,
                                    %% to avoid clash with master test node
                                    <<"bind">> => Port
                                }
                            },
                            <<"default_password">> => FileURI
                        }
                }
        }}
    ],
    Nodes = emqx_cth_cluster:start(
        [{dash_default_pass1, #{apps => AppSpecs}}],
        #{work_dir => emqx_cth_suite:work_dir(?FUNCTION_NAME, Config)}
    ),
    Username = <<"admin">>,
    URL = "http://127.0.0.1:" ++ integer_to_list(Port) ++ filename:join([?BASE_PATH, "login"]),
    Body = emqx_utils_json:encode(#{username => Username, password => Password}),
    ?assertMatch(
        {ok, {{_, 200, _}, _, _}},
        httpc:request(post, {URL, [], "application/json", Body}, [], [{body_format, binary}])
    ),
    emqx_cth_cluster:stop(Nodes),
    ok.

%%------------------------------------------------------------------------------
%% Internal functions
%%------------------------------------------------------------------------------

bin(X) -> iolist_to_binary(X).

random_num() ->
    erlang:system_time(nanosecond).

http_get(Parts) ->
    request_api(get, api_path(Parts), auth_header_(<<"admin">>, <<"public_www1">>)).

http_delete(Parts) ->
    request_api(delete, api_path(Parts), auth_header_(<<"admin">>, <<"public_www1">>)).

http_post(Parts, Body) ->
    request_api(post, api_path(Parts), [], auth_header_(<<"admin">>, <<"public_www1">>), Body).

http_put(Parts, Body) ->
    request_api(put, api_path(Parts), [], auth_header_(<<"admin">>, <<"public_www1">>), Body).

request_dashboard(Method, Url, Auth) ->
    Request = {Url, [Auth]},
    do_request_dashboard(Method, Request).
request_dashboard(Method, Url, QueryParams, Auth) ->
    Request = {Url ++ "?" ++ QueryParams, [Auth]},
    do_request_dashboard(Method, Request).

do_request_dashboard(Method, {Url, _} = Request) ->
    ct:pal("Method: ~p, Request: ~p", [Method, Request]),
    case httpc:request(Method, Request, maybe_ssl(Url), []) of
        {error, socket_closed_remotely} ->
            {error, socket_closed_remotely};
        {ok, {{"HTTP/1.1", Code, _}, _Headers, Return}} when
            Code >= 200 andalso Code =< 299
        ->
            {ok, Return};
        {ok, {Reason, _, _}} ->
            {error, Reason};
        {error, Reason} ->
            {error, Reason}
    end.

maybe_ssl("http://" ++ _) -> [];
maybe_ssl("https://" ++ _) -> [{ssl, [{verify, verify_none}]}].

auth_header_() ->
    auth_header_(<<"admin">>, <<"public">>).

auth_header_(Username, Password) ->
    {ok, #{token := Token}} = emqx_dashboard_admin:sign_token(Username, Password),
    {"Authorization", "Bearer " ++ binary_to_list(Token)}.

api_path(Parts) ->
    ?HOST ++ filename:join([?BASE_PATH | Parts]).

json(Data) ->
    emqx_utils_json:decode(Data).

assert_same_dispatch([{'_', [], BaseRoutes}], Name, Tag) ->
    [{'_', [], NewRoutes}] = persistent_term:get(Name, Tag),
    snabbkaffe_diff:assert_lists_eq(BaseRoutes, NewRoutes, #{comment => Tag}).

-if(?EMQX_RELEASE_EDITION == ee).
filter_req(Req) ->
    Req.

-else.

filter_req(Req) ->
    maps:without([role, <<"role">>, backend, <<"backend">>], Req).

-endif.<|MERGE_RESOLUTION|>--- conflicted
+++ resolved
@@ -58,13 +58,6 @@
     ),
     _ = emqx_conf_schema:roots(),
     ok = emqx_dashboard_desc_cache:init(),
-<<<<<<< HEAD
-    %% We must pass on the current config here, otherwise it would clobber normal
-    %% configuration keys such as default_password and default_username...
-    DashboardConfig = emqx_conf:get([dashboard]),
-    emqx_dashboard:save_dispatch_eterm(emqx_conf:schema_module(), DashboardConfig),
-=======
->>>>>>> da7632aa
     [{suite_apps, SuiteApps} | Config].
 
 end_per_suite(Config) ->
@@ -104,35 +97,6 @@
     application:start(emqx_dashboard),
     Name = 'http:dashboard',
     t_overview(Config),
-<<<<<<< HEAD
-    [{'_', [], Rules}] = persistent_term:get(Name),
-    %% complete dispatch has more than 150 rules.
-    ?assertNotMatch([{[], [], cowboy_static, _} | _], Rules),
-    ?assert(erlang:length(Rules) > 150),
-    CheckRules = fun(Tag) ->
-        [{'_', [], NewRules}] = persistent_term:get(Name, Tag),
-        ?assertEqual(length(Rules), length(NewRules), Tag),
-        ?assertEqual(lists:sort(Rules), lists:sort(NewRules), Tag)
-    end,
-    ?check_trace(
-        ?wait_async_action(
-            begin
-                ok = application:stop(emqx_dashboard),
-                CheckRules(step_0),
-                ok = application:start(emqx_dashboard),
-                %% After we restart the dashboard, the dispatch rules should be the same.
-                CheckRules(step_1)
-            end,
-            #{?snk_kind := regenerate_minirest_dispatch},
-            30_000
-        ),
-        fun(Trace) ->
-            ?assertMatch([#{i18n_lang := en}], ?of_kind(regenerate_minirest_dispatch, Trace)),
-            %% The dispatch is updated after being regenerated.
-            CheckRules(step_2)
-        end
-    ),
-=======
     [{'_', [], Rules}] = BaseDispatch = persistent_term:get(Name),
 
     %% complete dispatch has more than 150 rules.
@@ -144,7 +108,6 @@
     assert_same_dispatch(BaseDispatch, Name, step_0),
     ok = application:start(emqx_dashboard),
     assert_same_dispatch(BaseDispatch, Name, step_1),
->>>>>>> da7632aa
     t_overview(Config),
 
     %% erase to mock the initial dashboard startup.
