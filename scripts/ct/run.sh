--- conflicted
+++ resolved
@@ -145,7 +145,11 @@
     TTY='-t'
 fi
 
-<<<<<<< HEAD
+# rebar and hex cache directory need to be writable by $UID
+docker exec -i $TTY -u root:root "$ERLANG_CONTAINER" bash -c "mkdir /.cache && chown $UID:$UID /.cache"
+# need to initialize .erlang.cookie manually here because / is not writable by $UID
+docker exec -i $TTY -u root:root "$ERLANG_CONTAINER" bash -c "openssl rand -base64 16 > /.erlang.cookie && chown $UID:$UID /.erlang.cookie && chmod 0400 /.erlang.cookie"
+
 if [ "$ONLY_UP" = 'yes' ]; then
     exit 0
 fi
@@ -153,29 +157,16 @@
 if [ "$ATTACH" = 'yes' ]; then
     docker exec -it "$ERLANG_CONTAINER" bash
 elif [ "$CONSOLE" = 'yes' ]; then
-=======
-# rebar and hex cache directory need to be writable by $UID
-docker exec -i $TTY -u root:root "$ERLANG_CONTAINER" bash -c "mkdir /.cache && chown $UID:$UID /.cache"
-# need to initialize .erlang.cookie manually here because / is not writable by $UID
-docker exec -i $TTY -u root:root "$ERLANG_CONTAINER" bash -c "openssl rand -base64 16 > /.erlang.cookie && chown $UID:$UID /.erlang.cookie && chmod 0400 /.erlang.cookie"
-if [ "$CONSOLE" = 'yes' ]; then
->>>>>>> 155d4a98
     docker exec -i $TTY "$ERLANG_CONTAINER" bash -c "make run"
 else
     set +e
     docker exec -i $TTY -e EMQX_CT_SUITES="$SUITES" "$ERLANG_CONTAINER" bash -c "BUILD_WITHOUT_QUIC=1 make ${WHICH_APP}-ct"
     RESULT=$?
-<<<<<<< HEAD
     if [ "$KEEP_UP" = 'yes' ]; then
         exit $RESULT
     else
         # shellcheck disable=2086 # no quotes for F_OPTIONS
-        docker-compose $F_OPTIONS down
+        UID_GID="$UID:$UID" docker-compose $F_OPTIONS down
         exit $RESULT
     fi
-=======
-    # shellcheck disable=2086 # no quotes for F_OPTIONS
-    UID_GID="$UID:$UID" docker-compose $F_OPTIONS down
-    exit $RESULT
->>>>>>> 155d4a98
 fi