#!/usr/bin/env bash
set -euo pipefail

# ensure dir
cd -P -- "$(dirname -- "${BASH_SOURCE[0]}")/.."

## This script prints the relup upgrade base versions
## for the given EMQX edition (specified as first arg)
##
## The second argument is the current release version
## if not provided, it's taken from pkg-vsn.sh

usage() {
    echo "Usage: $0 <EMQX_PROFILE> [<CURRENT_VERSION>]"
    echo "e.g.   $0 enterprise 4.3.10"
    exit 1
}

parse_semver() {
    echo "$1" | tr '.|-' ' '
}

EDITION="${1:-}"
[ -z "${EDITION}" ] && usage

## Get the current release version
## e.g.
## 5.0.0                 when GA
## 5.0.0-beta.3          when pre-release
## 5.0.0-beta.3.abcdef00 when developing
CUR="${2:-}"
if [ -z "${CUR}" ]; then
    CUR="$(./pkg-vsn.sh)"
fi

# shellcheck disable=SC2207
CUR_SEMVER=($(parse_semver "$CUR"))

if [ "${#CUR_SEMVER[@]}" -lt 3 ]; then
    echo "$CUR is not Major.Minor.Patch"
    usage
fi

case "${EDITION}" in
    *enterprise*)
        GIT_TAG_PREFIX="e"
        ;;
    *)
        GIT_TAG_PREFIX="v"
        ;;
esac

# must not be empty for MacOS (bash 3.x)
TAGS=( 'dummy' )
TAGS_EXCLUDE=( 'dummy' )
<<<<<<< HEAD

while read -r git_tag; do
    # shellcheck disable=SC2207
    semver=($(parse_semver "$git_tag"))
    if [ "${#semver[@]}" -eq 3 ] && [ "${semver[2]}" -le "${CUR_SEMVER[2]}" ]; then
        if [ ${IS_RELEASE} = true ] && [ "${semver[2]}" -eq "${CUR_SEMVER[2]}" ] ; then
            # do nothing
            # exact match, do not print current version
            # because current version is not an upgrade base
            true
        else
            TAGS+=( "$git_tag" )
        fi
    fi
done < <(git tag -l "${GIT_TAG_PREFIX}${CUR_SEMVER[0]}.${CUR_SEMVER[1]}.*")
=======
>>>>>>> 4fd62a7a

while read -r vsn; do
    # shellcheck disable=SC2207
    TAGS+=($(git tag -l "${GIT_TAG_PREFIX}${vsn}"))
done < <(./scripts/relup-base-vsns.escript base-vsns "$CUR" ./data/relup-paths.eterm)

for tag_to_del in "${TAGS_EXCLUDE[@]}"; do
    TAGS=( "${TAGS[@]/$tag_to_del}" )
done

# 4.5.X versions uses the previous 4.4.Y as a base we emulate
# that we are the last 4.4.Y version that allows upgrading to 4.5.X
# We add that version, if available.
maybe_add_tag() {
  local tag="$1"
  if [[ $(git tag -l "$tag") ]]; then
    TAGS+=( "$tag" )
  fi
}

if [[ "${CUR_SEMVER[0]}" = 4 && "${CUR_SEMVER[1]}" = 5 ]]; then
  for tag in "v4.4.8" "e4.4.8"; do
    maybe_add_tag "$tag"
  done
fi

for tag in "${TAGS[@]}"; do
    if [ "$tag" != '' ]; then
        echo "$tag"
    fi
done<|MERGE_RESOLUTION|>--- conflicted
+++ resolved
@@ -53,24 +53,6 @@
 # must not be empty for MacOS (bash 3.x)
 TAGS=( 'dummy' )
 TAGS_EXCLUDE=( 'dummy' )
-<<<<<<< HEAD
-
-while read -r git_tag; do
-    # shellcheck disable=SC2207
-    semver=($(parse_semver "$git_tag"))
-    if [ "${#semver[@]}" -eq 3 ] && [ "${semver[2]}" -le "${CUR_SEMVER[2]}" ]; then
-        if [ ${IS_RELEASE} = true ] && [ "${semver[2]}" -eq "${CUR_SEMVER[2]}" ] ; then
-            # do nothing
-            # exact match, do not print current version
-            # because current version is not an upgrade base
-            true
-        else
-            TAGS+=( "$git_tag" )
-        fi
-    fi
-done < <(git tag -l "${GIT_TAG_PREFIX}${CUR_SEMVER[0]}.${CUR_SEMVER[1]}.*")
-=======
->>>>>>> 4fd62a7a
 
 while read -r vsn; do
     # shellcheck disable=SC2207
