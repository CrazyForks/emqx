## EMQ X Configuration 4.3

## NOTE: Do not change format of CONFIG_SECTION_{BGN,END} comments!

## CONFIG_SECTION_BGN=cluster ==================================================

## Cluster name.
##
## Value: String
cluster.name = emqxcl

## Specify the erlang distributed protocol.
##
## Value: Enum
##  - inet_tcp: the default; handles TCP streams with IPv4 addressing.
##  - inet6_tcp: handles TCP with IPv6 addressing.
##  - inet_tls: using TLS for Erlang Distribution.
##
## vm.args: -proto_dist inet_tcp
cluster.proto_dist = inet_tcp

## Cluster auto-discovery strategy.
##
## Value: Enum
## - manual: Manual join command
## - static: Static node list
## - mcast:  IP Multicast
## - dns:    DNS A Record
## - etcd:   etcd
## - k8s:    Kubernetes
##
## Default: manual
cluster.discovery = manual

## Enable cluster autoheal from network partition.
##
## Value: on | off
##
## Default: on
cluster.autoheal = on

## Autoclean down node. A down node will be removed from the cluster
## if this value > 0.
##
## Value: Duration
## -h: hour, e.g. '2h' for 2 hours
## -m: minute, e.g. '5m' for 5 minutes
## -s: second, e.g. '30s' for 30 seconds
##
## Default: 5m
cluster.autoclean = 5m

##--------------------------------------------------------------------
## Cluster using static node list

## Node list of the cluster.
##
## Value: String
## cluster.static.seeds = "emqx1@127.0.0.1,emqx2@127.0.0.1"

##--------------------------------------------------------------------
## Cluster using IP Multicast.

## IP Multicast Address.
##
## Value: IP Address
## cluster.mcast.addr = "239.192.0.1"

## Multicast Ports.
##
## Value: Port List
## cluster.mcast.ports = "4369,4370"

## Multicast Iface.
##
## Value: Iface Address
##
## Default: "0.0.0.0"
## cluster.mcast.iface = "0.0.0.0"

## Multicast Ttl.
##
## Value: 0-255
## cluster.mcast.ttl = 255

## Multicast loop.
##
## Value: on | off
## cluster.mcast.loop = on

##--------------------------------------------------------------------
## Cluster using DNS A records.

## DNS name.
##
## Value: String
## cluster.dns.name = localhost

## The App name is used to build 'node.name' with IP address.
##
## Value: String
## cluster.dns.app = emqx

##--------------------------------------------------------------------
## Cluster using etcd

## Etcd server list, seperated by ','.
##
## Value: String
## cluster.etcd.server = "http://127.0.0.1:2379"

## The prefix helps build nodes path in etcd. Each node in the cluster
## will create a path in etcd: v2/keys/<prefix>/<cluster.name>/<node.name>
##
## Value: String
## cluster.etcd.prefix = emqxcl

## The TTL for node's path in etcd.
##
## Value: Duration
##
## Default: 1m, 1 minute
## cluster.etcd.node_ttl = 1m

## Path to a file containing the client's private PEM-encoded key.
##
## Value: File
## cluster.etcd.ssl.keyfile = "{{ platform_etc_dir }}/certs/client-key.pem"

## The path to a file containing the client's certificate.
##
## Value: File
## cluster.etcd.ssl.certfile = "{{ platform_etc_dir }}/certs/client.pem"

## Path to the file containing PEM-encoded CA certificates. The CA certificates
## are used during server authentication and when building the client certificate chain.
##
## Value: File
## cluster.etcd.ssl.cacertfile = "{{ platform_etc_dir }}/certs/ca.pem"

##--------------------------------------------------------------------
## Cluster using Kubernetes

## Kubernetes API server list, seperated by ','.
##
## Value: String
## cluster.k8s.apiserver = "http://10.110.111.204:8080"

## The service name helps lookup EMQ nodes in the cluster.
##
## Value: String
## cluster.k8s.service_name = emqx

## The address type is used to extract host from k8s service.
##
## Value: ip | dns | hostname
## cluster.k8s.address_type = ip

## The app name helps build 'node.name'.
##
## Value: String
## cluster.k8s.app_name = emqx

## The suffix added to dns and hostname get from k8s service
##
## Value: String
## cluster.k8s.suffix = pod.cluster.local

## Kubernetes Namespace
##
## Value: String
## cluster.k8s.namespace = default

## CONFIG_SECTION_END=cluster ==================================================

##--------------------------------------------------------------------
## Node
##--------------------------------------------------------------------

## Node name.
##
## See: http://erlang.org/doc/reference_manual/distributed.html
##
## Value: <name>@<host>
##
## Default: emqx@127.0.0.1
node.name = "emqx@127.0.0.1"

## Cookie for distributed node communication.
##
## Value: String
node.cookie = "emqxsecretcookie"

## Data dir for the node
##
## Value: Folder
node.data_dir = "{{ platform_data_dir }}"

## Heartbeat monitoring of an Erlang runtime system. Comment the line to disable
## heartbeat, or set the value as 'on'
##
## Value: on
##
## vm.args: -heart
## node.heartbeat = on

## Sets the number of threads in async thread pool. Valid range is 0-1024.
##
## See: http://erlang.org/doc/man/erl.html
##
## Value: 0-1024
##
## vm.args: +A Number
## node.async_threads = 4

## Sets the maximum number of simultaneously existing processes for this
## system if a Number is passed as value.
##
## See: http://erlang.org/doc/man/erl.html
##
## Value: Number [1024-134217727]
##
## vm.args: +P Number
## node.process_limit = 2097152

## Sets the maximum number of simultaneously existing ports for this system.
##
## See: http://erlang.org/doc/man/erl.html
##
## Value: Number [1024-134217727]
##
## vm.args: +Q Number
## node.max_ports = 1048576

## Sets the distribution buffer busy limit (dist_buf_busy_limit).
##
## See: http://erlang.org/doc/man/erl.html
##
## Value: Number [1KB-2GB]
##
## vm.args: +zdbbl size
## node.dist_buffer_size = 8MB

## Sets the maximum number of ETS tables. Note that mnesia and SSL will
## create temporary ETS tables.
##
## Value: Number
##
## vm.args: +e Number
## node.max_ets_tables = 262144

## Global GC Interval.
##
## Value: Duration
##
## Examples:
##  - 2h:  2 hours
##  - 30m: 30 minutes
##  - 20s: 20 seconds
##
## Defaut: 15 minutes
node.global_gc_interval = 15m

## Tweak GC to run more often.
##
## Value: Number [0-65535]
##
## vm.args: -env ERL_FULLSWEEP_AFTER Number
## node.fullsweep_after = 1000

## Crash dump log file.
##
## Value: Log file
node.crash_dump = "{{ platform_log_dir }}/crash.dump"

## Specify SSL Options in the file if using SSL for Erlang Distribution.
##
## Value: File
##
## vm.args: -ssl_dist_optfile <File>
## node.ssl_dist_optfile = "{{ platform_etc_dir }}/ssl_dist.conf"

## Sets the net_kernel tick time. TickTime is specified in seconds.
## Notice that all communicating nodes are to have the same TickTime
## value specified.
##
## See: http://www.erlang.org/doc/man/kernel_app.html#net_ticktime
##
## Value: Number
##
## vm.args: -kernel net_ticktime Number
## node.dist_net_ticktime = 120

## Sets the port range for the listener socket of a distributed Erlang node.
## Note that if there are firewalls between clustered nodes, this port segment
## for nodes’ communication should be allowed.
##
## See: http://www.erlang.org/doc/man/kernel_app.html
##
## Value: Port [1024-65535]
node.dist_listen_min = 6369
node.dist_listen_max = 6369

node.backtrace_depth = 16

## CONFIG_SECTION_BGN=rpc ======================================================

## RPC Mode.
##
## Value: sync | async
rpc.mode = async

## Max batch size of async RPC requests.
##
## Value: Integer
## Zero or negative value disables rpc batching.
##
## NOTE: RPC batch won't work when rpc.mode = sync
rpc.async_batch_size = 256

## RPC port discovery
##
## The strategy for discovering the RPC listening port of other nodes.
##
## Value: Enum
## - manual: discover ports by `tcp_server_port` and `tcp_client_port`.
## - stateless: discover ports in a stateless manner.
##   If node name is `emqx<N>@127.0.0.1`, where the `<N>` is an integer,
##   then the listening port will be `5370 + <N>`
##
## Defaults to `stateless`.
rpc.port_discovery = stateless

## TCP server port for RPC.
##
## Only takes effect when `rpc.port_discovery` = `manual`.
##
## Value: Port [1024-65535]
#rpc.tcp_server_port = 5369

## TCP port for outgoing RPC connections.
##
## Only takes effect when `rpc.port_discovery` = `manual`.
##
## Value: Port [1024-65535]
#rpc.tcp_client_port = 5369

## Number of outgoing RPC connections.
##
## Value: Interger [1-256]
## Defaults to NumberOfCPUSchedulers / 2
#rpc.tcp_client_num = 1

## RCP Client connect timeout.
##
## Value: Seconds
rpc.connect_timeout = 5s

## TCP send timeout of RPC client and server.
##
## Value: Seconds
rpc.send_timeout = 5s

## Authentication timeout
##
## Value: Seconds
rpc.authentication_timeout = 5s

## Default receive timeout for call() functions
##
## Value: Seconds
rpc.call_receive_timeout = 15s

## Socket idle keepalive.
##
## Value: Seconds
rpc.socket_keepalive_idle = 900s

## TCP Keepalive probes interval.
##
## Value: Seconds
rpc.socket_keepalive_interval = 75s

## Probes lost to close the connection
##
## Value: Integer
rpc.socket_keepalive_count = 9

## Size of TCP send buffer.
##
## Value: Bytes
rpc.socket_sndbuf = 1MB

## Size of TCP receive buffer.
##
## Value: Seconds
rpc.socket_recbuf = 1MB

## Size of user-level software socket buffer.
##
## Value: Seconds
rpc.socket_buffer = 1MB

## CONFIG_SECTION_END=rpc ======================================================

## CONFIG_SECTION_BGN=logger ===================================================

## Where to emit the logs.
## Enable the console (standard output) logs.
##
## Value: off | file | console | both
## - off: disable logs entirely
## - file: write logs only to file
## - console: write logs only to standard I/O
## - both: write logs both to file and standard I/O
log.to = file

## The log severity level.
##
## Value: debug | info | notice | warning | error | critical | alert | emergency
##
## Note: Only the messages with severity level higher than or equal to
##       this level will be logged.
##
## Default: warning
log.level = warning

## The dir for log files.
##
## Value: Folder
log.dir = "{{ platform_log_dir }}"

## The log filename for logs of level specified in "log.level".
##
## If `log.rotation` is enabled, this is the base name of the
## files. Each file in a rotated log is named <base_name>.N, where N is an integer.
##
## Value: String
## Default: emqx.log
log.file = emqx.log

## Limits the total number of characters printed for each log event.
##
## Value: Integer
## Default: No Limit
#log.chars_limit = 8192

## Enables the log rotation.
## With this enabled, new log files will be created when the current
## log file is full, max to `log.rotation.size` files will be created.
##
## Value: on | off
## Default: on
log.rotation.enable = on

## Maximum size of each log file.
##
## Value: Number
## Default: 10M
## Supported Unit: KB | MB | GB
log.rotation.size = 10MB

## Maximum rotation count of log files.
##
## Value: Number
## Default: 5
log.rotation.count = 5

## To create additional log files for specific log levels.
##
## Value: File Name
## Format: log.$level.file = $filename,
##         where "$level" can be one of: debug, info, notice, warning,
##                                       error, critical, alert, emergency
## Note: Log files for a specific log level will only contain all the logs
##       that higher than or equal to that level
##
#log.info.file  = info.log
#log.error.file = error.log

## The max allowed queue length before switching to sync mode.
##
## Log overload protection parameter. If the message queue grows
## larger than this value the handler switches from anync to sync mode.
##
## Default: 100
##
#log.sync_mode_qlen = 100

## The max allowed queue length before switching to drop mode.
##
## Log overload protection parameter. When the message queue grows
## larger than this threshold, the handler switches to a mode in which
## it drops all new events that senders want to log.
##
## Default: 3000
##
#log.drop_mode_qlen = 3000

## The max allowed queue length before switching to flush mode.
##
## Log overload protection parameter. If the length of the message queue
## grows larger than this threshold, a flush (delete) operation takes place.
## To flush events, the handler discards the messages in the message queue
## by receiving them in a loop without logging.
##
## Default: 8000
##
#log.flush_qlen = 8000

## Kill the log handler when it gets overloaded.
##
## Log overload protection parameter. It is possible that a handler,
## even if it can successfully manage peaks of high load without crashing,
## can build up a large message queue, or use a large amount of memory.
## We could kill the log handler in these cases and restart it after a
## few seconds.
##
## Default: on
##
#log.overload_kill = on

## The max allowed queue length before killing the log hanlder.
##
## Log overload protection parameter. This is the maximum allowed queue
## length. If the message queue grows larger than this, the handler
## process is terminated.
##
## Default: 20000
##
#log.overload_kill_qlen = 20000

## The max allowed memory size before killing the log hanlder.
##
## Log overload protection parameter. This is the maximum memory size
## that the handler process is allowed to use. If the handler grows
## larger than this, the process is terminated.
##
## Default: 30MB
##
#log.overload_kill_mem_size = 30MB

## Restart the log hanlder after some seconds.
##
## Log overload protection parameter. If the handler is terminated,
## it restarts automatically after a delay specified in seconds.
## The value "infinity" prevents restarts.
##
## Default: 5s
##
#log.overload_kill_restart_after = 5s

## Max burst count and time window for burst control.
##
## Log overload protection parameter. Large bursts of log events - many
## events received by the handler under a short period of time - can
## potentially cause problems. By specifying the maximum number of events
## to be handled within a certain time frame, the handler can avoid
## choking the log with massive amounts of printouts.
##
## This config controls the maximum number of events to handle within
## a time frame. After the limit is reached, successive events are
## dropped until the end of the time frame.
##
## Note that there would be no warning if any messages were
## dropped because of burst control.
##
## Comment this config out to disable the burst control feature.
##
## Value: MaxBurstCount,TimeWindow
## Default: disabled
##
#log.burst_limit = "20000, 1s"

## CONFIG_SECTION_END=logger ===================================================

##--------------------------------------------------------------------
## Authentication/Access Control
##--------------------------------------------------------------------

## Allow anonymous authentication by default if no auth plugins loaded.
## Notice: Disable the option in production deployment!
##
## Value: true | false
allow_anonymous = true

## Allow or deny if no ACL rules matched.
##
## Value: allow | deny
acl_nomatch = allow

## Default ACL File.
##
## Value: File Name
acl_file = "{{ platform_etc_dir }}/acl.conf"

## Whether to enable ACL cache.
##
## If enabled, ACLs roles for each client will be cached in the memory
##
## Value: on | off
enable_acl_cache = on

## The maximum count of ACL entries can be cached for a client.
##
## Value: Integer greater than 0
## Default: 32
acl_cache_max_size = 32

## The time after which an ACL cache entry will be deleted
##
## Value: Duration
## Default: 1 minute
acl_cache_ttl = 1m

## The action when acl check reject current operation
##
## Value: ignore | disconnect
## Default: ignore
acl_deny_action = ignore

## Specify the global flapping detect policy.
## The value is a string composed of flapping threshold, duration and banned interval.
## 1. threshold: an integer to specfify the disconnected times of a MQTT Client;
## 2. duration: the time window for flapping detect;
## 3. banned interval: the banned interval if a flapping is detected.
##
## Value: Integer,Duration,Duration
flapping_detect_policy = "30, 1m, 5m"

##--------------------------------------------------------------------
## MQTT Protocol
##--------------------------------------------------------------------

## Maximum MQTT packet size allowed.
##
## Value: Bytes
## Default: 1MB
mqtt.max_packet_size = 1MB

## Maximum length of MQTT clientId allowed.
##
## Value: Number [23-65535]
mqtt.max_clientid_len = 65535

## Maximum topic levels allowed. 0 means no limit.
##
## Value: Number
mqtt.max_topic_levels = 0

## Maximum QoS allowed.
##
## Value: 0 | 1 | 2
mqtt.max_qos_allowed = 2

## Maximum Topic Alias, 0 means no topic alias supported.
##
## Value: 0-65535
mqtt.max_topic_alias = 65535

## Whether the Server supports MQTT retained messages.
##
## Value: boolean
mqtt.retain_available = true

## Whether the Server supports MQTT Wildcard Subscriptions
##
## Value: boolean
mqtt.wildcard_subscription = true

## Whether the Server supports MQTT Shared Subscriptions.
##
## Value: boolean
mqtt.shared_subscription = true

## Whether to ignore loop delivery of messages.(for mqtt v3.1.1)
##
## Value: true | false
mqtt.ignore_loop_deliver = false

## Whether to parse the MQTT frame in strict mode
##
## Value: true | false
mqtt.strict_mode = false

## Specify the response information returned to the client
##
## Value: String
## mqtt.response_information = example

## CONFIG_SECTION_BGN=zones  ===================================================

##--------------------------------------------------------------------
## External Zone

## Idle timeout of the external MQTT connections.
##
## Value: duration
zone.external.idle_timeout = 15s

## Enable ACL check.
##
## Value: Flag
zone.external.enable_acl = on

## Enable ban check.
##
## Value: Flag
zone.external.enable_ban = on

## Enable per connection statistics.
##
## Value: on | off
zone.external.enable_stats = on

## The action when acl check reject current operation
##
## Value: ignore | disconnect
## Default: ignore
zone.external.acl_deny_action = ignore

## Force the MQTT connection process GC after this number of
## messages | bytes passed through.
##
## Numbers delimited by `|'. Zero or negative is to disable.
zone.external.force_gc_policy = "16000|16MB"

## Max message queue length and total heap size to force shutdown
## connection/session process.
## Message queue here is the Erlang process mailbox, but not the number
## of queued MQTT messages of QoS 1 and 2.
##
## Numbers delimited by `|'. Zero or negative is to disable.
##
## Default:
##   - "10000|64MB" on ARCH_64 system
##   - "1000|32MB"  on ARCH_32 sytem
#zone.external.force_shutdown_policy = "10000|64MB"

## Maximum MQTT packet size allowed.
##
## Value: Bytes
## Default: 1MB
## zone.external.max_packet_size = 64KB

## Maximum length of MQTT clientId allowed.
##
## Value: Number [23-65535]
## zone.external.max_clientid_len = 1024

## Maximum topic levels allowed. 0 means no limit.
##
## Value: Number
## zone.external.max_topic_levels = 7

## Maximum QoS allowed.
##
## Value: 0 | 1 | 2
## zone.external.max_qos_allowed = 2

## Maximum Topic Alias, 0 means no limit.
##
## Value: 0-65535
## zone.external.max_topic_alias = 65535

## Whether the Server supports retained messages.
##
## Value: boolean
## zone.external.retain_available = true

## Whether the Server supports Wildcard Subscriptions
##
## Value: boolean
## zone.external.wildcard_subscription = false

## Whether the Server supports Shared Subscriptions
##
## Value: boolean
## zone.external.shared_subscription = false

## Server Keep Alive
##
## Value: Number
## zone.external.server_keepalive = 0

## The backoff for MQTT keepalive timeout. The broker will kick a connection out
## until 'Keepalive * backoff * 2' timeout.
##
## Value: Float > 0.5
zone.external.keepalive_backoff = 0.75

## Maximum number of subscriptions allowed, 0 means no limit.
##
## Value: Number
zone.external.max_subscriptions = 0

## Force to upgrade QoS according to subscription.
##
## Value: on | off
zone.external.upgrade_qos = off

## Maximum size of the Inflight Window storing QoS1/2 messages delivered but unacked.
##
## Value: Number
zone.external.max_inflight = 32

## Retry interval for QoS1/2 message delivering.
##
## Value: Duration
zone.external.retry_interval = 30s

## Maximum QoS2 packets (Client -> Broker) awaiting PUBREL, 0 means no limit.
##
## Value: Number
zone.external.max_awaiting_rel = 100

## The QoS2 messages (Client -> Broker) will be dropped if awaiting PUBREL timeout.
##
## Value: Duration
zone.external.await_rel_timeout = 300s

## Default session expiry interval for MQTT V3.1.1 connections.
##
## Value: Duration
## -d: day
## -h: hour
## -m: minute
## -s: second
##
## Default: 2h, 2 hours
zone.external.session_expiry_interval = 2h

## Maximum queue length. Enqueued messages when persistent client disconnected,
## or inflight window is full. 0 means no limit.
##
## Value: Number >= 0
zone.external.max_mqueue_len = 1000

## Topic priorities.
## 'none' to indicate no priority table (by default), hence all messages
## are treated equal
##
## Priority number [1-255]
## Example: "topic/1=10,topic/2=8"
## NOTE: comma and equal signs are not allowed for priority topic names
## NOTE: messages for topics not in the priority table are treated as
##       either highest or lowest priority depending on the configured
##       value for mqueue_default_priority
##
zone.external.mqueue_priorities = none

## Default to highest priority for topics not matching priority table
##
## Value: highest | lowest
zone.external.mqueue_default_priority = highest

## Whether to enqueue QoS0 messages.
##
## Value: false | true
zone.external.mqueue_store_qos0 = true

## Whether to turn on flapping detect
##
## Value: on | off
zone.external.enable_flapping_detect = off

## Message limit for the a external MQTT connection.
##
## Value: Number,Duration
## Example: 100 messages per 10 seconds.
#zone.external.rate_limit.conn_messages_in = "100,10s"

## Bytes limit for a external MQTT connections.
##
## Value: Number,Duration
## Example: 100KB incoming per 10 seconds.
#zone.external.rate_limit.conn_bytes_in = "100KB,10s"

## Messages quota for the each of external MQTT connection.
## This value consumed by the number of recipient on a message.
##
## Value: Number, Duration
##
## Example: 100 messages per 1s
#zone.external.quota.conn_messages_routing = "100,1s"

## Messages quota for the all of external MQTT connections.
## This value consumed by the number of recipient on a message.
##
## Value: Number, Duration
##
## Example: 200000 messages per 1s
#zone.external.quota.overall_messages_routing = "200000,1s"

## All the topics will be prefixed with the mountpoint path if this option is enabled.
##
## Variables in mountpoint path:
##  - %c: clientid
##  - %u: username
##
## Value: String
## zone.external.mountpoint = "devicebound/"

## Whether use username replace client id
##
## Value: boolean
## Default: false
zone.external.use_username_as_clientid = false

## Whether to ignore loop delivery of messages.(for mqtt v3.1.1)
##
## Value: true | false
zone.external.ignore_loop_deliver = false

## Whether to parse the MQTT frame in strict mode
##
## Value: true | false
zone.external.strict_mode = false

## Specify the response information returned to the client
##
## Value: String
## zone.external.response_information = example

##--------------------------------------------------------------------
## Internal Zone

zone.internal.allow_anonymous = true

## Enable per connection stats.
##
## Value: Flag
zone.internal.enable_stats = on

## Enable ACL check.
##
## Value: Flag
zone.internal.enable_acl = off

## The action when acl check reject current operation
##
## Value: ignore | disconnect
## Default: ignore
zone.internal.acl_deny_action = ignore

## See zone.$name.force_gc_policy
## zone.internal.force_gc_policy = "128000|128MB"

## See zone.$name.wildcard_subscription.
##
## Value: boolean
## zone.internal.wildcard_subscription = true

## See zone.$name.shared_subscription.
##
## Value: boolean
## zone.internal.shared_subscription = true

## See zone.$name.max_subscriptions.
##
## Value: Integer
zone.internal.max_subscriptions = 0

## See zone.$name.max_inflight
##
## Value: Number
zone.internal.max_inflight = 128

## See zone.$name.max_awaiting_rel
##
## Value: Number
zone.internal.max_awaiting_rel = 1000

## See zone.$name.max_mqueue_len
##
## Value: Number >= 0
zone.internal.max_mqueue_len = 10000

## Whether to enqueue Qos0 messages.
##
## Value: false | true
zone.internal.mqueue_store_qos0 = true

## Whether to turn on flapping detect
##
## Value: on | off
zone.internal.enable_flapping_detect = off

## See zone.$name.force_shutdown_policy
##
## Default:
##   - "10000|64MB" on ARCH_64 system
##   - "1000|32MB"  on ARCH_32 sytem
#zone.internal.force_shutdown_policy = 10000|64MB

## All the topics will be prefixed with the mountpoint path if this option is enabled.
##
## Variables in mountpoint path:
##  - %c: clientid
##  - %u: username
##
## Value: String
## zone.internal.mountpoint = "cloudbound/"

## Whether to ignore loop delivery of messages.(for mqtt v3.1.1)
##
## Value: true | false
zone.internal.ignore_loop_deliver = false

## Whether to parse the MQTT frame in strict mode
##
## Value: true | false
zone.internal.strict_mode = false

## Specify the response information returned to the client
##
## Value: String
## zone.internal.response_information = example

## Allow the zone's clients to bypass authentication step
##
## Value: true | false
zone.internal.bypass_auth_plugins = true

## CONFIG_SECTION_END=zones ====================================================

## CONFIG_SECTION_BGN=listeners ================================================

##--------------------------------------------------------------------
## MQTT/TCP - External TCP Listener for MQTT Protocol

## listener.tcp.$name is the IP address and port that the MQTT/TCP
## listener will bind.
##
## Value: IP:Port | Port
##
## Examples: 1883, "127.0.0.1:1883", "::1:1883"
listener.tcp.external.endpoint = "0.0.0.0:1883"

## The acceptor pool for external MQTT/TCP listener.
##
## Value: Number
listener.tcp.external.acceptors = 8

## Maximum number of concurrent MQTT/TCP connections.
##
## Value: Number
listener.tcp.external.max_connections = 1024000

## Maximum external connections per second.
##
## Value: Number
listener.tcp.external.max_conn_rate = 1000

## Specify the {active, N} option for the external MQTT/TCP Socket.
##
## Value: Number
listener.tcp.external.active_n = 100

## Zone of the external MQTT/TCP listener belonged to.
##
## See: zone.$name.*
##
## Value: String
listener.tcp.external.zone = external

## The access control rules for the MQTT/TCP listener.
##
## See: https://github.com/emqtt/esockd#allowdeny
##
## Value: ACL Rule
##
## Example: "allow 192.168.0.0/24"
listener.tcp.external.access.1 = "allow all"

## Enable the Proxy Protocol V1/2 if the EMQ X cluster is deployed
## behind HAProxy or Nginx.
##
## See: https://www.haproxy.com/blog/haproxy/proxy-protocol/
##
## Value: on | off
## listener.tcp.external.proxy_protocol = on

## Sets the timeout for proxy protocol. EMQ X will close the TCP connection
## if no proxy protocol packet recevied within the timeout.
##
## Value: Duration
## listener.tcp.external.proxy_protocol_timeout = 3s

## Enable the option for X.509 certificate based authentication.
## EMQX will use the common name of certificate as MQTT username.
## The proxy-protocol protocol can get the certificate CN through tcp
##
## Value: cn
## listener.tcp.external.peer_cert_as_username = cn

## Enable the option for X.509 certificate based authentication.
## EMQX will use the common name of certificate as MQTT clientid.
## The proxy-protocol protocol can get the certificate CN through tcp
##
## Value: cn
## listener.tcp.external.peer_cert_as_clientid = cn

## The TCP backlog defines the maximum length that the queue of pending
## connections can grow to.
##
## Value: Number >= 0
listener.tcp.external.backlog = 1024

## The TCP send timeout for external MQTT connections.
##
## Value: Duration
listener.tcp.external.send_timeout = 15s

## Close the TCP connection if send timeout.
##
## Value: on | off
listener.tcp.external.send_timeout_close = on

## The TCP receive buffer(os kernel) for MQTT connections.
##
## See: http://erlang.org/doc/man/inet.html
##
## Value: Bytes
## listener.tcp.external.recbuf = 2KB

## The TCP send buffer(os kernel) for MQTT connections.
##
## See: http://erlang.org/doc/man/inet.html
##
## Value: Bytes
## listener.tcp.external.sndbuf = 2KB

## The size of the user-level software buffer used by the driver.
## Not to be confused with options sndbuf and recbuf, which correspond
## to the Kernel socket buffers. It is recommended to have val(buffer)
## >= max(val(sndbuf),val(recbuf)) to avoid performance issues because
## of unnecessary copying. val(buffer) is automatically set to the above
## maximum when values sndbuf or recbuf are set.
##
## See: http://erlang.org/doc/man/inet.html
##
## Value: Bytes
## listener.tcp.external.buffer = 2KB

## Sets the 'buffer = max(sndbuf, recbuf)' if this option is enabled.
##
## Value: on | off
## listener.tcp.external.tune_buffer = off

## The socket is set to a busy state when the amount of data queued internally
## by the ERTS socket implementation reaches this limit.
##
## Value: on | off
## Defaults to 1MB
## listener.tcp.external.high_watermark = 1MB

## The TCP_NODELAY flag for MQTT connections. Small amounts of data are
## sent immediately if the option is enabled.
##
## Value: true | false
listener.tcp.external.nodelay = true

## The SO_REUSEADDR flag for TCP listener.
##
## Value: true | false
listener.tcp.external.reuseaddr = true

##--------------------------------------------------------------------
## Internal TCP Listener for MQTT Protocol

## The IP address and port that the internal MQTT/TCP protocol listener
## will bind.
##
## Value: IP:Port, Port
##
## Examples: 11883, "127.0.0.1:11883", "::1:11883"
listener.tcp.internal.endpoint = "127.0.0.1:11883"

## The acceptor pool for internal MQTT/TCP listener.
##
## Value: Number
listener.tcp.internal.acceptors = 4

## Maximum number of concurrent MQTT/TCP connections.
##
## Value: Number
listener.tcp.internal.max_connections = 1024000

## Maximum internal connections per second.
##
## Value: Number
listener.tcp.internal.max_conn_rate = 1000

## Specify the {active, N} option for the internal MQTT/TCP Socket.
##
## Value: Number
listener.tcp.internal.active_n = 1000

## Zone of the internal MQTT/TCP listener belonged to.
##
## Value: String
listener.tcp.internal.zone = internal

## The TCP backlog of internal MQTT/TCP Listener.
##
## See: listener.tcp.$name.backlog
##
## Value: Number >= 0
listener.tcp.internal.backlog = 512

## The TCP send timeout for internal MQTT connections.
##
## See: listener.tcp.$name.send_timeout
##
## Value: Duration
listener.tcp.internal.send_timeout = 5s

## Close the MQTT/TCP connection if send timeout.
##
## See: listener.tcp.$name.send_timeout_close
##
## Value: on | off
listener.tcp.internal.send_timeout_close = on

## The TCP receive buffer(os kernel) for internal MQTT connections.
##
## See: listener.tcp.$name.recbuf
##
## Value: Bytes
listener.tcp.internal.recbuf = 64KB

## The TCP send buffer(os kernel) for internal MQTT connections.
##
## See: http://erlang.org/doc/man/inet.html
##
## Value: Bytes
listener.tcp.internal.sndbuf = 64KB

## The size of the user-level software buffer used by the driver.
##
## See: listener.tcp.$name.buffer
##
## Value: Bytes
## listener.tcp.internal.buffer = 16KB

## Sets the 'buffer = max(sndbuf, recbuf)' if this option is enabled.
##
## See: listener.tcp.$name.tune_buffer
##
## Value: on | off
## listener.tcp.internal.tune_buffer = off

## The TCP_NODELAY flag for internal MQTT connections.
##
## See: listener.tcp.$name.nodelay
##
## Value: true | false
listener.tcp.internal.nodelay = false

## The SO_REUSEADDR flag for MQTT/TCP Listener.
##
## Value: true | false
listener.tcp.internal.reuseaddr = true

##--------------------------------------------------------------------
## MQTT/SSL - External SSL Listener for MQTT Protocol

## listener.ssl.$name is the IP address and port that the MQTT/SSL
## listener will bind.
##
## Value: IP:Port | Port
##
## Examples: 8883, "127.0.0.1:8883", "::1:8883"
listener.ssl.external.endpoint = 8883

## The acceptor pool for external MQTT/SSL listener.
##
## Value: Number
listener.ssl.external.acceptors = 16

## Maximum number of concurrent MQTT/SSL connections.
##
## Value: Number
listener.ssl.external.max_connections = 102400

## Maximum MQTT/SSL connections per second.
##
## Value: Number
listener.ssl.external.max_conn_rate = 500

## Specify the {active, N} option for the internal MQTT/SSL Socket.
##
## Value: Number
listener.ssl.external.active_n = 100

## Zone of the external MQTT/SSL listener belonged to.
##
## Value: String
listener.ssl.external.zone = external

## The access control rules for the MQTT/SSL listener.
##
## See: listener.tcp.$name.access
##
## Value: ACL Rule
listener.ssl.external.access.1 = "allow all"

## Enable the Proxy Protocol V1/2 if the EMQ cluster is deployed behind
## HAProxy or Nginx.
##
## See: listener.tcp.$name.proxy_protocol
##
## Value: on | off
## listener.ssl.external.proxy_protocol = on

## Sets the timeout for proxy protocol.
##
## See: listener.tcp.$name.proxy_protocol_timeout
##
## Value: Duration
## listener.ssl.external.proxy_protocol_timeout = 3s

## TLS versions only to protect from POODLE attack.
##
## See: http://erlang.org/doc/man/ssl.html
##
## Value: String, seperated by ','
## NOTE: Do not use tlsv1.3 if emqx is running on OTP-22 or earlier
## listener.ssl.external.tls_versions = "tlsv1.3,tlsv1.2,tlsv1.1,tlsv1"

## TLS Handshake timeout.
##
## Value: Duration
listener.ssl.external.handshake_timeout = 15s

## Maximum number of non-self-issued intermediate certificates that
## can follow the peer certificate in a valid certification path.
##
## Value: Number
## listener.ssl.external.depth = 10

## String containing the user's password. Only used if the private keyfile
## is password-protected.
##
## Value: String
## listener.ssl.external.key_password = yourpass

## Path to the file containing the user's private PEM-encoded key.
##
## See: http://erlang.org/doc/man/ssl.html
##
## Value: File
listener.ssl.external.keyfile = "{{ platform_etc_dir }}/certs/key.pem"

## Path to a file containing the user certificate.
##
## See: http://erlang.org/doc/man/ssl.html
##
## Value: File
listener.ssl.external.certfile = "{{ platform_etc_dir }}/certs/cert.pem"

## Path to the file containing PEM-encoded CA certificates. The CA certificates
## are used during server authentication and when building the client certificate chain.
##
## Value: File
## listener.ssl.external.cacertfile = "{{ platform_etc_dir }}/certs/cacert.pem"

## The Ephemeral Diffie-Helman key exchange is a very effective way of
## ensuring Forward Secrecy by exchanging a set of keys that never hit
## the wire. Since the DH key is effectively signed by the private key,
## it needs to be at least as strong as the private key. In addition,
## the default DH groups that most of the OpenSSL installations have
## are only a handful (since they are distributed with the OpenSSL
## package that has been built for the operating system it’s running on)
## and hence predictable (not to mention, 1024 bits only).
## In order to escape this situation, first we need to generate a fresh,
## strong DH group, store it in a file and then use the option above,
## to force our SSL application to use the new DH group. Fortunately,
## OpenSSL provides us with a tool to do that. Simply run:
## openssl dhparam -out dh-params.pem 2048
##
## Value: File
## listener.ssl.external.dhfile = "{{ platform_etc_dir }}/certs/dh-params.pem"

## A server only does x509-path validation in mode verify_peer,
## as it then sends a certificate request to the client (this
## message is not sent if the verify option is verify_none).
## You can then also want to specify option fail_if_no_peer_cert.
## More information at: http://erlang.org/doc/man/ssl.html
##
## Value: verify_peer | verify_none
## listener.ssl.external.verify = verify_peer

## Used together with {verify, verify_peer} by an SSL server. If set to true,
## the server fails if the client does not have a certificate to send, that is,
## sends an empty certificate.
##
## Value: true | false
## listener.ssl.external.fail_if_no_peer_cert = true

## This is the single most important configuration option of an Erlang SSL
## application. Ciphers (and their ordering) define the way the client and
## server encrypt information over the wire, from the initial Diffie-Helman
## key exchange, the session key encryption ## algorithm and the message
## digest algorithm. Selecting a good cipher suite is critical for the
## application’s data security, confidentiality and performance.
##
## The cipher list above offers:
##
## A good balance between compatibility with older browsers.
## It can get stricter for Machine-To-Machine scenarios.
## Perfect Forward Secrecy.
## No old/insecure encryption and HMAC algorithms
##
## Most of it was copied from Mozilla’s Server Side TLS article
##
## Value: Ciphers
listener.ssl.external.ciphers = "TLS_AES_256_GCM_SHA384,TLS_AES_128_GCM_SHA256,TLS_CHACHA20_POLY1305_SHA256,TLS_AES_128_CCM_SHA256,TLS_AES_128_CCM_8_SHA256,ECDHE-ECDSA-AES256-GCM-SHA384,ECDHE-RSA-AES256-GCM-SHA384,ECDHE-ECDSA-AES256-SHA384,ECDHE-RSA-AES256-SHA384,ECDHE-ECDSA-DES-CBC3-SHA,ECDH-ECDSA-AES256-GCM-SHA384,ECDH-RSA-AES256-GCM-SHA384,ECDH-ECDSA-AES256-SHA384,ECDH-RSA-AES256-SHA384,DHE-DSS-AES256-GCM-SHA384,DHE-DSS-AES256-SHA256,AES256-GCM-SHA384,AES256-SHA256,ECDHE-ECDSA-AES128-GCM-SHA256,ECDHE-RSA-AES128-GCM-SHA256,ECDHE-ECDSA-AES128-SHA256,ECDHE-RSA-AES128-SHA256,ECDH-ECDSA-AES128-GCM-SHA256,ECDH-RSA-AES128-GCM-SHA256,ECDH-ECDSA-AES128-SHA256,ECDH-RSA-AES128-SHA256,DHE-DSS-AES128-GCM-SHA256,DHE-DSS-AES128-SHA256,AES128-GCM-SHA256,AES128-SHA256,ECDHE-ECDSA-AES256-SHA,ECDHE-RSA-AES256-SHA,DHE-DSS-AES256-SHA,ECDH-ECDSA-AES256-SHA,ECDH-RSA-AES256-SHA,AES256-SHA,ECDHE-ECDSA-AES128-SHA,ECDHE-RSA-AES128-SHA,DHE-DSS-AES128-SHA,ECDH-ECDSA-AES128-SHA,ECDH-RSA-AES128-SHA,AES128-SHA"

## Ciphers for TLS PSK.
## Note that 'listener.ssl.external.ciphers' and 'listener.ssl.external.psk_ciphers' cannot
## be configured at the same time.
## See 'https://tools.ietf.org/html/rfc4279#section-2'.
#listener.ssl.external.psk_ciphers = "PSK-AES128-CBC-SHA,PSK-AES256-CBC-SHA,PSK-3DES-EDE-CBC-SHA,PSK-RC4-SHA"

## SSL parameter renegotiation is a feature that allows a client and a server
## to renegotiate the parameters of the SSL connection on the fly.
## RFC 5746 defines a more secure way of doing this. By enabling secure renegotiation,
## you drop support for the insecure renegotiation, prone to MitM attacks.
##
## Value: on | off
## listener.ssl.external.secure_renegotiate = off

## A performance optimization setting, it allows clients to reuse
## pre-existing sessions, instead of initializing new ones.
## Read more about it here.
##
## See: http://erlang.org/doc/man/ssl.html
##
## Value: on | off
## listener.ssl.external.reuse_sessions = on

## An important security setting, it forces the cipher to be set based
## on the server-specified order instead of the client-specified order,
## hence enforcing the (usually more properly configured) security
## ordering of the server administrator.
##
## Value: on | off
## listener.ssl.external.honor_cipher_order = on

## Use the CN, DN or CRT field from the client certificate as a username.
## Notice that 'verify' should be set as 'verify_peer'.
## 'pem' encodes CRT in base64, and md5 is the md5 hash of CRT.
##
## Value: cn | dn | crt | pem | md5
## listener.ssl.external.peer_cert_as_username = cn

## Use the CN, DN or CRT field from the client certificate as a username.
## Notice that 'verify' should be set as 'verify_peer'.
## 'pem' encodes CRT in base64, and md5 is the md5 hash of CRT.
##
## Value: cn | dn | crt | pem | md5
## listener.ssl.external.peer_cert_as_clientid = cn

## TCP backlog for the SSL connection.
##
## See listener.tcp.$name.backlog
##
## Value: Number >= 0
## listener.ssl.external.backlog = 1024

## The TCP send timeout for the SSL connection.
##
## See listener.tcp.$name.send_timeout
##
## Value: Duration
## listener.ssl.external.send_timeout = 15s

## Close the SSL connection if send timeout.
##
## See: listener.tcp.$name.send_timeout_close
##
## Value: on | off
## listener.ssl.external.send_timeout_close = on

## The TCP receive buffer(os kernel) for the SSL connections.
##
## See: listener.tcp.$name.recbuf
##
## Value: Bytes
## listener.ssl.external.recbuf = 4KB

## The TCP send buffer(os kernel) for internal MQTT connections.
##
## See: listener.tcp.$name.sndbuf
##
## Value: Bytes
## listener.ssl.external.sndbuf = 4KB

## The size of the user-level software buffer used by the driver.
##
## See: listener.tcp.$name.buffer
##
## Value: Bytes
## listener.ssl.external.buffer = 4KB

## Sets the 'buffer = max(sndbuf, recbuf)' if this option is enabled.
##
## See: listener.tcp.$name.tune_buffer
##
## Value: on | off
## listener.ssl.external.tune_buffer = off

## The TCP_NODELAY flag for SSL connections.
##
## See: listener.tcp.$name.nodelay
##
## Value: true | false
## listener.ssl.external.nodelay = true

## The SO_REUSEADDR flag for MQTT/SSL Listener.
##
## Value: true | false
listener.ssl.external.reuseaddr = true

##--------------------------------------------------------------------
## External WebSocket listener for MQTT protocol

## listener.ws.$name is the IP address and port that the MQTT/WebSocket
## listener will bind.
##
## Value: IP:Port | Port
##
## Examples: 8083, "127.0.0.1:8083", "::1:8083"
listener.ws.external.endpoint = 8083

## The path of WebSocket MQTT endpoint
##
## Value: URL Path
listener.ws.external.mqtt_path = "/mqtt"

## The acceptor pool for external MQTT/WebSocket listener.
##
## Value: Number
listener.ws.external.acceptors = 4

## Maximum number of concurrent MQTT/WebSocket connections.
##
## Value: Number
listener.ws.external.max_connections = 102400

## Maximum MQTT/WebSocket connections per second.
##
## Value: Number
listener.ws.external.max_conn_rate = 1000

## Simulate the {active, N} option for the MQTT/WebSocket connections.
##
## Value: Number
listener.ws.external.active_n = 100

## Zone of the external MQTT/WebSocket listener belonged to.
##
## Value: String
listener.ws.external.zone = external

## The access control for the MQTT/WebSocket listener.
##
## See: listener.ws.$name.access
##
## Value: ACL Rule
listener.ws.external.access.1 = "allow all"

## If set to true, the server fails if the client does not have a Sec-WebSocket-Protocol to send.
## Set to false for WeChat MiniApp.
##
## Value: true | false
## listener.ws.external.fail_if_no_subprotocol = true

## Supported subprotocols
##
## Default: mqtt, mqtt-v3, mqtt-v3.1.1, mqtt-v5
<<<<<<< HEAD
## listener.ws.external.supported_protocols = "mqtt, mqtt-v3, mqtt-v3.1.1, mqtt-v5"
=======
## listener.ws.external.supported_subprotocols = mqtt, mqtt-v3, mqtt-v3.1.1, mqtt-v5
>>>>>>> 90376221

## Enable the Proxy Protocol V1/2 if the EMQ cluster is deployed behind
## HAProxy or Nginx.
##
## See: listener.ws.$name.proxy_protocol
##
## Value: on | off
## listener.ws.external.proxy_protocol = on

## Sets the timeout for proxy protocol.
##
## See: listener.ws.$name.proxy_protocol_timeout
##
## Value: Duration
## listener.ws.external.proxy_protocol_timeout = 3s

## The TCP backlog of external MQTT/WebSocket Listener.
##
## See: listener.ws.$name.backlog
##
## Value: Number >= 0
listener.ws.external.backlog = 1024

## The TCP send timeout for external MQTT/WebSocket connections.
##
## See: listener.ws.$name.send_timeout
##
## Value: Duration
listener.ws.external.send_timeout = 15s

## Close the MQTT/WebSocket connection if send timeout.
##
## See: listener.ws.$name.send_timeout_close
##
## Value: on | off
listener.ws.external.send_timeout_close = on

## The TCP receive buffer(os kernel) for external MQTT/WebSocket connections.
##
## See: listener.ws.$name.recbuf
##
## Value: Bytes
## listener.ws.external.recbuf = 2KB

## The TCP send buffer(os kernel) for external MQTT/WebSocket connections.
##
## See: listener.ws.$name.sndbuf
##
## Value: Bytes
## listener.ws.external.sndbuf = 2KB

## The size of the user-level software buffer used by the driver.
##
## See: listener.ws.$name.buffer
##
## Value: Bytes
## listener.ws.external.buffer = 2KB

## Sets the 'buffer = max(sndbuf, recbuf)' if this option is enabled.
##
## See: listener.ws.$name.tune_buffer
##
## Value: on | off
## listener.ws.external.tune_buffer = off

## The TCP_NODELAY flag for external MQTT/WebSocket connections.
##
## See: listener.ws.$name.nodelay
##
## Value: true | false
listener.ws.external.nodelay = true

## The compress flag for external MQTT/WebSocket connections.
##
## If this Value is set true,the websocket message would be compressed
##
## Value: true | false
## listener.ws.external.compress = true

## The level of deflate options for external MQTT/WebSocket connections.
##
## See: listener.ws.$name.deflate_opts.level
##
## Value: none | default | best_compression | best_speed
## listener.ws.external.deflate_opts.level = default

## The mem_level of deflate options for external MQTT/WebSocket connections.
##
## See: listener.ws.$name.deflate_opts.mem_level
##
## Valid range is 1-9
## listener.ws.external.deflate_opts.mem_level = 8

## The strategy of deflate options for external MQTT/WebSocket connections.
##
## See: listener.ws.$name.deflate_opts.strategy
##
## Value: default | filtered | huffman_only | rle
## listener.ws.external.deflate_opts.strategy = default

## The deflate option for external MQTT/WebSocket connections.
##
## See: listener.ws.$name.deflate_opts.server_context_takeover
##
## Value: takeover | no_takeover
## listener.ws.external.deflate_opts.server_context_takeover = takeover

## The deflate option for external MQTT/WebSocket connections.
##
## See: listener.ws.$name.deflate_opts.client_context_takeover
##
## Value: takeover | no_takeover
## listener.ws.external.deflate_opts.client_context_takeover = takeover

## The deflate options for external MQTT/WebSocket connections.
##
## See: listener.ws.$name.deflate_opts.server_max_window_bits
##
## Valid range is 8-15
## listener.ws.external.deflate_opts.server_max_window_bits = 15

## The deflate options for external MQTT/WebSocket connections.
##
## See: listener.ws.$name.deflate_opts.client_max_window_bits
##
## Valid range is 8-15
## listener.ws.external.deflate_opts.client_max_window_bits = 15

## The idle timeout for external MQTT/WebSocket connections.
##
## See: listener.ws.$name.idle_timeout
##
## Value: Duration
## listener.ws.external.idle_timeout = 60s

## The max frame size for external MQTT/WebSocket connections.
##
##
## Value: Number
## listener.ws.external.max_frame_size = 0

## Whether a WebSocket message is allowed to contain multiple MQTT packets
##
## Value: single | multiple
listener.ws.external.mqtt_piggyback = multiple

## By default, EMQX web socket connection does not restrict connections to specific origins.
## It also, by default, does not enforce the presence of origin in request headers for WebSocket connections.
## Because of this, a malicious user could potentially hijack an existing web-socket connection to EMQX.

## To prevent this, users can set allowed origin headers in their ws connection to EMQX.
## WS configs are set in listener.ws.external.*
## WSS configs are set in listener.wss.external.*

## Example for WS connection
## To enables origin check in header for websocket connnection,
## set `listener.ws.external.check_origin_enable = true`. By default it is false,
## When it is set to true and no origin is present in the header of a ws connection request, the request fails.

## To allow origins to be absent in header in the websocket connection when check_origin_enable is true,
## set `listener.ws.external.allow_origin_absence = true`

## Enabling origin check implies there are specific valid origins allowed for ws connection.
## To set the list of allowed origins in header for websocket connection
## listener.ws.external.check_origins = http://localhost:18083(localhost dashboard url), http://yourapp.com`
## check_origins config allows a comma separated list of origins so you can specify as many origins are you want.
## With these configs, you can allow only connections from only authorized origins to your broker

## Enable origin check in header for websocket connection
##
## Value: true | false (default false)
listener.ws.external.check_origin_enable = false

## Allow origin to be absent in header in websocket connection when check_origin_enable is true
##
## Value: true | false (default true)
listener.ws.external.allow_origin_absence = true

## Comma separated list of allowed origin in header for websocket connection
##
## Value: http://url eg. local http dashboard url - http://localhost:18083, http://127.0.0.1:18083
listener.ws.external.check_origins = "http://localhost:18083, http://127.0.0.1:18083"

##--------------------------------------------------------------------
## External WebSocket/SSL listener for MQTT Protocol

## listener.wss.$name is the IP address and port that the MQTT/WebSocket/SSL
## listener will bind.
##
## Value: IP:Port | Port
##
## Examples: 8084, "127.0.0.1:8084", "::1:8084"
listener.wss.external.endpoint = 8084

## The path of WebSocket MQTT endpoint
##
## Value: URL Path
listener.wss.external.mqtt_path = "/mqtt"

## The acceptor pool for external MQTT/WebSocket/SSL listener.
##
## Value: Number
listener.wss.external.acceptors = 4

## Maximum number of concurrent MQTT/Webwocket/SSL connections.
##
## Value: Number
listener.wss.external.max_connections = 16

## Maximum MQTT/WebSocket/SSL connections per second.
##
## See: listener.tcp.$name.max_conn_rate
##
## Value: Number
listener.wss.external.max_conn_rate = 1000

## Simulate the {active, N} option for the MQTT/WebSocket/SSL connections.
##
## Value: Number
listener.wss.external.active_n = 100

## Zone of the external MQTT/WebSocket/SSL listener belonged to.
##
## Value: String
listener.wss.external.zone = external

## The access control rules for the MQTT/WebSocket/SSL listener.
##
## See: listener.tcp.$name.access.<no>
##
## Value: ACL Rule
listener.wss.external.access.1 = "allow all"

## If set to true, the server fails if the client does not have a Sec-WebSocket-Protocol to send.
## Set to false for WeChat MiniApp.
##
## Value: true | false
## listener.wss.external.fail_if_no_subprotocol = true

## Supported subprotocols
##
## Default: mqtt, mqtt-v3, mqtt-v3.1.1, mqtt-v5
<<<<<<< HEAD
## listener.wss.external.supported_protocols = "mqtt, mqtt-v3, mqtt-v3.1.1, mqtt-v5"
=======
## listener.wss.external.supported_subprotocols = mqtt, mqtt-v3, mqtt-v3.1.1, mqtt-v5
>>>>>>> 90376221

## Enable the Proxy Protocol V1/2 support.
##
## See: listener.tcp.$name.proxy_protocol
##
## Value: on | off
## listener.wss.external.proxy_protocol = on

## Sets the timeout for proxy protocol.
##
## See: listener.tcp.$name.proxy_protocol_timeout
##
## Value: Duration
## listener.wss.external.proxy_protocol_timeout = 3s

## TLS versions only to protect from POODLE attack.
##
## See: listener.ssl.$name.tls_versions
##
## Value: String, seperated by ','
## NOTE: Do not use tlsv1.3 if emqx is running on OTP-22 or earlier
## listener.wss.external.tls_versions = "tlsv1.3,tlsv1.2,tlsv1.1,tlsv1"

## Path to the file containing the user's private PEM-encoded key.
##
## See: listener.ssl.$name.keyfile
##
## Value: File
listener.wss.external.keyfile = "{{ platform_etc_dir }}/certs/key.pem"

## Path to a file containing the user certificate.
##
## See: listener.ssl.$name.certfile
##
## Value: File
listener.wss.external.certfile = "{{ platform_etc_dir }}/certs/cert.pem"

## Path to the file containing PEM-encoded CA certificates.
##
## See: listener.ssl.$name.cacert
##
## Value: File
## listener.wss.external.cacertfile = "{{ platform_etc_dir }}/certs/cacert.pem"

## Maximum number of non-self-issued intermediate certificates that
## can follow the peer certificate in a valid certification path.
##
## See: listener.ssl.external.depth
##
## Value: Number
## listener.wss.external.depth = 10

## String containing the user's password. Only used if the private keyfile
## is password-protected.
##
## See: listener.ssl.$name.key_password
##
## Value: String
## listener.wss.external.key_password = yourpass

## See: listener.ssl.$name.dhfile
##
## Value: File
## listener.ssl.external.dhfile = "{{ platform_etc_dir }}/certs/dh-params.pem"

## See: listener.ssl.$name.verify
##
## Value: verify_peer | verify_none
## listener.wss.external.verify = verify_peer

## See: listener.ssl.$name.fail_if_no_peer_cert
##
## Value: false | true
## listener.wss.external.fail_if_no_peer_cert = true

## See: listener.ssl.$name.ciphers
##
## Value: Ciphers
listener.wss.external.ciphers = "TLS_AES_256_GCM_SHA384,TLS_AES_128_GCM_SHA256,TLS_CHACHA20_POLY1305_SHA256,TLS_AES_128_CCM_SHA256,TLS_AES_128_CCM_8_SHA256,ECDHE-ECDSA-AES256-GCM-SHA384,ECDHE-RSA-AES256-GCM-SHA384,ECDHE-ECDSA-AES256-SHA384,ECDHE-RSA-AES256-SHA384,ECDHE-ECDSA-DES-CBC3-SHA,ECDH-ECDSA-AES256-GCM-SHA384,ECDH-RSA-AES256-GCM-SHA384,ECDH-ECDSA-AES256-SHA384,ECDH-RSA-AES256-SHA384,DHE-DSS-AES256-GCM-SHA384,DHE-DSS-AES256-SHA256,AES256-GCM-SHA384,AES256-SHA256,ECDHE-ECDSA-AES128-GCM-SHA256,ECDHE-RSA-AES128-GCM-SHA256,ECDHE-ECDSA-AES128-SHA256,ECDHE-RSA-AES128-SHA256,ECDH-ECDSA-AES128-GCM-SHA256,ECDH-RSA-AES128-GCM-SHA256,ECDH-ECDSA-AES128-SHA256,ECDH-RSA-AES128-SHA256,DHE-DSS-AES128-GCM-SHA256,DHE-DSS-AES128-SHA256,AES128-GCM-SHA256,AES128-SHA256,ECDHE-ECDSA-AES256-SHA,ECDHE-RSA-AES256-SHA,DHE-DSS-AES256-SHA,ECDH-ECDSA-AES256-SHA,ECDH-RSA-AES256-SHA,AES256-SHA,ECDHE-ECDSA-AES128-SHA,ECDHE-RSA-AES128-SHA,DHE-DSS-AES128-SHA,ECDH-ECDSA-AES128-SHA,ECDH-RSA-AES128-SHA,AES128-SHA"

## Ciphers for TLS PSK.
## Note that 'listener.wss.external.ciphers' and 'listener.wss.external.psk_ciphers' cannot
## be configured at the same time.
## See 'https://tools.ietf.org/html/rfc4279#section-2'.
## listener.wss.external.psk_ciphers = "PSK-AES128-CBC-SHA,PSK-AES256-CBC-SHA,PSK-3DES-EDE-CBC-SHA,PSK-RC4-SHA"

## See: listener.ssl.$name.secure_renegotiate
##
## Value: on | off
## listener.wss.external.secure_renegotiate = off

## See: listener.ssl.$name.reuse_sessions
##
## Value: on | off
## listener.wss.external.reuse_sessions = on

## See: listener.ssl.$name.honor_cipher_order
##
## Value: on | off
## listener.wss.external.honor_cipher_order = on

## See: listener.ssl.$name.peer_cert_as_username
##
## Value: cn | dn | crt | pem | md5
## listener.wss.external.peer_cert_as_username = cn

## See: listener.ssl.$name.peer_cert_as_clientid
##
## Value: cn | dn | crt | pem | md5
## listener.wss.external.peer_cert_as_clientid = cn

## TCP backlog for the WebSocket/SSL connection.
##
## See: listener.tcp.$name.backlog
##
## Value: Number >= 0
listener.wss.external.backlog = 1024

## The TCP send timeout for the WebSocket/SSL connection.
##
## See: listener.tcp.$name.send_timeout
##
## Value: Duration
listener.wss.external.send_timeout = 15s

## Close the WebSocket/SSL connection if send timeout.
##
## See: listener.tcp.$name.send_timeout_close
##
## Value: on | off
listener.wss.external.send_timeout_close = on

## The TCP receive buffer(os kernel) for the WebSocket/SSL connections.
##
## See: listener.tcp.$name.recbuf
##
## Value: Bytes
## listener.wss.external.recbuf = 4KB

## The TCP send buffer(os kernel) for the WebSocket/SSL connections.
##
## See: listener.tcp.$name.sndbuf
##
## Value: Bytes
## listener.wss.external.sndbuf = 4KB

## The size of the user-level software buffer used by the driver.
##
## See: listener.tcp.$name.buffer
##
## Value: Bytes
## listener.wss.external.buffer = 4KB

## The TCP_NODELAY flag for WebSocket/SSL connections.
##
## See: listener.tcp.$name.nodelay
##
## Value: true | false
## listener.wss.external.nodelay = true

## The compress flag for external WebSocket/SSL connections.
##
## If this Value is set true,the websocket message would be compressed
##
## Value: true | false
## listener.wss.external.compress = true

## The level of deflate options for external WebSocket/SSL connections.
##
## See: listener.wss.$name.deflate_opts.level
##
## Value: none | default | best_compression | best_speed
## listener.wss.external.deflate_opts.level = default

## The mem_level of deflate options for external WebSocket/SSL connections.
##
## See: listener.wss.$name.deflate_opts.mem_level
##
## Valid range is 1-9
## listener.wss.external.deflate_opts.mem_level = 8

## The strategy of deflate options for external WebSocket/SSL connections.
##
## See: listener.wss.$name.deflate_opts.strategy
##
## Value: default | filtered | huffman_only | rle
## listener.wss.external.deflate_opts.strategy = default

## The deflate option for external WebSocket/SSL connections.
##
## See: listener.wss.$name.deflate_opts.server_context_takeover
##
## Value: takeover | no_takeover
## listener.wss.external.deflate_opts.server_context_takeover = takeover

## The deflate option for external WebSocket/SSL connections.
##
## See: listener.wss.$name.deflate_opts.client_context_takeover
##
## Value: takeover | no_takeover
## listener.wss.external.deflate_opts.client_context_takeover = takeover

## The deflate options for external WebSocket/SSL connections.
##
## See: listener.wss.$name.deflate_opts.server_max_window_bits
##
## Valid range is 8-15
## listener.wss.external.deflate_opts.server_max_window_bits = 15

## The deflate options for external WebSocket/SSL connections.
##
## See: listener.wss.$name.deflate_opts.client_max_window_bits
##
## Valid range is 8-15
## listener.wss.external.deflate_opts.client_max_window_bits = 15

## The idle timeout for external WebSocket/SSL connections.
##
## See: listener.wss.$name.idle_timeout
##
## Value: Duration
## listener.wss.external.idle_timeout = 60s

## The max frame size for external WebSocket/SSL connections.
##
## Value: Number
## listener.wss.external.max_frame_size = 0

## Whether a WebSocket message is allowed to contain multiple MQTT packets
##
## Value: single | multiple
listener.wss.external.mqtt_piggyback = multiple
## Enable origin check in header for secure websocket connection
##
## Value: true | false (default false)
listener.wss.external.check_origin_enable = false
## Allow origin to be absent in header in secure websocket connection  when check_origin_enable is true
##
## Value: true | false (default true)
listener.wss.external.allow_origin_absence = true
## Comma separated list of allowed origin in header for secure websocket connection
##
## Value: http://url eg. https://localhost:8084, https://127.0.0.1:8084
listener.wss.external.check_origins = "https://localhost:8084, https://127.0.0.1:8084"

## CONFIG_SECTION_END=listeners ================================================

## CONFIG_SECTION_BGN=modules ==================================================

## The file to store loaded module names.
##
## Value: File
modules.loaded_file = "{{ platform_data_dir }}/loaded_modules"

##--------------------------------------------------------------------
## Presence Module

## Sets the QoS for presence MQTT message.
##
## Value: 0 | 1 | 2
module.presence.qos = 1

##--------------------------------------------------------------------
## Subscription Module

## Subscribe the Topics automatically when client connected.
##
## Value: String
## module.subscription.1.topic = "connected/%c/%u"

## Qos of the proxy subscription.
##
## Value: 0 | 1 | 2
## Default: 0
## module.subscription.1.qos = 0

## No Local of the proxy subscription options.
## This configuration only takes effect in the MQTT V5 protocol.
##
## Value: 0 | 1
## Default: 0
## module.subscription.1.nl = 0

## Retain As Published of the proxy subscription options.
## This configuration only takes effect in the MQTT V5 protocol.
##
## Value: 0 | 1
## Default: 0
## module.subscription.1.rap = 0

## Retain Handling of the proxy subscription options.
## This configuration only takes effect in the MQTT V5 protocol.
##
## Value: 0 | 1 | 2
## Default: 0
## module.subscription.1.rh = 0

##--------------------------------------------------------------------
## Rewrite Module

## {rewrite, Topic, Re, Dest}
## module.rewrite.pub.rule.1 = "x/# ^x/y/(.+)$ z/y/$1"
## module.rewrite.sub.rule.1 = "y/+/z/# ^y/(.+)/z/(.+)$ y/z/$2"

## CONFIG_SECTION_END=modules ==================================================

##-------------------------------------------------------------------
## Plugins
##-------------------------------------------------------------------

## The etc dir for plugins' config.
##
## Value: Folder
plugins.etc_dir = "{{ platform_etc_dir }}/plugins/"

## The file to store loaded plugin names.
##
## Value: File
plugins.loaded_file = "{{ platform_data_dir }}/loaded_plugins"

## The directory of extension plugins.
##
## Value: File
plugins.expand_plugins_dir = "{{ platform_plugins_dir }}/"

##--------------------------------------------------------------------
## Broker
##--------------------------------------------------------------------

## System interval of publishing $SYS messages.
##
## Value: Duration
## Default: 1m, 1 minute
broker.sys_interval = 1m

## System heartbeat interval of publishing following heart beat message:
##  - "$SYS/brokers/<node>/uptime"
##  - "$SYS/brokers/<node>/datetime"
##
## Value: Duration
## Default: 30s
broker.sys_heartbeat = 30s

## Session locking strategy in a cluster.
##
## Value: Enum
## - local
## - leader
## - quorum
## - all
broker.session_locking_strategy = quorum

## Dispatch strategy for shared subscription
##
## Value: Enum
## - random
## - round_robin
## - sticky
## - hash # same as hash_clientid
## - hash_clientid
## - hash_topic
broker.shared_subscription_strategy = random

## Enable/disable shared dispatch acknowledgement for QoS1 and QoS2 messages
## This should allow messages to be dispatched to a different subscriber in
## the group in case the picked (based on shared_subscription_strategy) one # is offline
##
## Value: Enum
## - true
## - false
broker.shared_dispatch_ack_enabled = false

## Enable batch clean for deleted routes.
##
## Value: Flag
broker.route_batch_clean = off

## CONFIG_SECTION_BGN=sys_mon ==================================================

## Enable Long GC monitoring. Disable if the value is 0.
## Notice: don't enable the monitor in production for:
## https://github.com/erlang/otp/blob/feb45017da36be78d4c5784d758ede619fa7bfd3/erts/emulator/beam/erl_gc.c#L421
##
## Value: Duration
##  - h: hour
##  - m: minute
##  - s: second
##  - ms: milliseconds
##
## Examples:
##  - 2h:  2 hours
##  - 30m: 30 minutes
##  - 0.1s: 0.1 seconds
##  - 100ms : 100 milliseconds
##
## Default: 0ms
sysmon.long_gc = 0

## Enable Long Schedule(ms) monitoring.
##
## See: http://erlang.org/doc/man/erlang.html#system_monitor-2
##
## Value: Duration
##  - h: hour
##  - m: minute
##  - s: second
##  - ms: milliseconds
##
## Examples:
##  - 2h:  2 hours
##  - 30m: 30 minutes
##  - 100ms: 100 milliseconds
##
## Default: 0ms
sysmon.long_schedule = 240ms

## Enable Large Heap monitoring.
##
## See: http://erlang.org/doc/man/erlang.html#system_monitor-2
##
## Value: bytes
##
## Default: 8M words. 32MB on 32-bit VM, 64MB on 64-bit VM.
sysmon.large_heap = 8MB

## Enable Busy Port monitoring.
##
## See: http://erlang.org/doc/man/erlang.html#system_monitor-2
##
## Value: true | false
sysmon.busy_port = false

## Enable Busy Dist Port monitoring.
##
## See: http://erlang.org/doc/man/erlang.html#system_monitor-2
##
## Value: true | false
sysmon.busy_dist_port = true

## The time interval for the periodic cpu check
##
## Value: Duration
## -h: hour, e.g. '2h' for 2 hours
## -m: minute, e.g. '5m' for 5 minutes
## -s: second, e.g. '30s' for 30 seconds
##
## Default: 60s
os_mon.cpu_check_interval = 60s

## The threshold, as percentage of system cpu, for how much system cpu can be used before the corresponding alarm is set.
##
## Default: 80%
os_mon.cpu_high_watermark = 80%

## The threshold, as percentage of system cpu, for how much system cpu can be used before the corresponding alarm is clear.
##
## Default: 60%
os_mon.cpu_low_watermark = 60%

## The time interval for the periodic memory check
##
## Value: Duration
## -h: hour, e.g. '2h' for 2 hours
## -m: minute, e.g. '5m' for 5 minutes
## -s: second, e.g. '30s' for 30 seconds
##
## Default: 60s
os_mon.mem_check_interval = 60s

## The threshold, as percentage of system memory, for how much system memory can be allocated before the corresponding alarm is set.
##
## Default: 70%
os_mon.sysmem_high_watermark = 70%

## The threshold, as percentage of system memory, for how much system memory can be allocated by one Erlang process before the corresponding alarm is set.
##
## Default: 5%
os_mon.procmem_high_watermark = 5%

## The time interval for the periodic process limit check
##
## Value: Duration
##
## Default: 30s
vm_mon.check_interval = 30s

## The threshold, as percentage of processes, for how many processes can simultaneously exist at the local node before the corresponding alarm is set.
##
## Default: 80%
vm_mon.process_high_watermark = 80%

## The threshold, as percentage of processes, for how many processes can simultaneously exist at the local node before the corresponding alarm is clear.
##
## Default: 60%
vm_mon.process_low_watermark = 60%

## Specifies the actions to take when an alarm is activated
##
## Value: String
##  - log
##  - publish
##
## Default: "log,publish"
alarm.actions = "log,publish"

## The maximum number of deactivated alarms
##
## Value: Integer
##
## Default: 1000
alarm.size_limit = 1000

## Validity Period of deactivated alarms
##
## Value: Duration
##  - h: hour
##  - m: minute
##  - s: second
##  - ms: milliseconds
##
## Default: 24h
alarm.validity_period = 24h

## CONFIG_SECTION_END=sys_mon ==================================================<|MERGE_RESOLUTION|>--- conflicted
+++ resolved
@@ -1581,11 +1581,7 @@
 ## Supported subprotocols
 ##
 ## Default: mqtt, mqtt-v3, mqtt-v3.1.1, mqtt-v5
-<<<<<<< HEAD
-## listener.ws.external.supported_protocols = "mqtt, mqtt-v3, mqtt-v3.1.1, mqtt-v5"
-=======
-## listener.ws.external.supported_subprotocols = mqtt, mqtt-v3, mqtt-v3.1.1, mqtt-v5
->>>>>>> 90376221
+## listener.ws.external.supported_subprotocols = "mqtt, mqtt-v3, mqtt-v3.1.1, mqtt-v5"
 
 ## Enable the Proxy Protocol V1/2 if the EMQ cluster is deployed behind
 ## HAProxy or Nginx.
@@ -1828,11 +1824,7 @@
 ## Supported subprotocols
 ##
 ## Default: mqtt, mqtt-v3, mqtt-v3.1.1, mqtt-v5
-<<<<<<< HEAD
-## listener.wss.external.supported_protocols = "mqtt, mqtt-v3, mqtt-v3.1.1, mqtt-v5"
-=======
-## listener.wss.external.supported_subprotocols = mqtt, mqtt-v3, mqtt-v3.1.1, mqtt-v5
->>>>>>> 90376221
+## listener.wss.external.supported_subprotocols = "mqtt, mqtt-v3, mqtt-v3.1.1, mqtt-v5"
 
 ## Enable the Proxy Protocol V1/2 support.
 ##
