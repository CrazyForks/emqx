%%--------------------------------------------------------------------
%% Copyright (c) 2017-2022 EMQ Technologies Co., Ltd. All Rights Reserved.
%%
%% Licensed under the Apache License, Version 2.0 (the "License");
%% you may not use this file except in compliance with the License.
%% You may obtain a copy of the License at
%%
%%     http://www.apache.org/licenses/LICENSE-2.0
%%
%% Unless required by applicable law or agreed to in writing, software
%% distributed under the License is distributed on an "AS IS" BASIS,
%% WITHOUT WARRANTIES OR CONDITIONS OF ANY KIND, either express or implied.
%% See the License for the specific language governing permissions and
%% limitations under the License.
%%--------------------------------------------------------------------

-module(emqx_misc).

-compile(inline).

-include("types.hrl").
-include("logger.hrl").

-elvis([{elvis_style, god_modules, disable}]).

-export([ merge_opts/2
        , maybe_apply/2
        , compose/1
        , compose/2
        , run_fold/3
        , pipeline/3
        , start_timer/2
        , start_timer/3
        , cancel_timer/1
        , drain_deliver/0
        , drain_deliver/1
        , drain_down/1
        , check_oom/1
        , check_oom/2
        , tune_heap_size/1
        , proc_name/2
        , proc_stats/0
        , proc_stats/1
        , rand_seed/0
        , now_to_secs/1
        , now_to_ms/1
        , index_of/2
        , maybe_parse_ip/1
        , ipv6_probe/1
<<<<<<< HEAD
=======
        , ipv6_probe/2
>>>>>>> c8920b54
        , pmap/2
        , pmap/3
        ]).

-export([ bin2hexstr_a_f_upper/1
        , bin2hexstr_a_f_lower/1
        , hexstr2bin/1
        ]).

-export([ is_sane_id/1
        ]).

-export([
    nolink_apply/1,
    nolink_apply/2
]).

-define(VALID_STR_RE, "^[A-Za-z0-9]+[A-Za-z0-9-_]*$").
-define(DEFAULT_PMAP_TIMEOUT, 5000).

-spec is_sane_id(list() | binary()) -> ok | {error, Reason::binary()}.
is_sane_id(Str) ->
    StrLen = len(Str),
    case StrLen > 0 andalso StrLen =< 256 of
        true ->
            case re:run(Str, ?VALID_STR_RE) of
                nomatch -> {error, <<"required: " ?VALID_STR_RE>>};
                _ -> ok
            end;
        false -> {error, <<"0 < Length =< 256">>}
    end.

len(Bin) when is_binary(Bin) -> byte_size(Bin);
len(Str) when is_list(Str) -> length(Str).

-define(OOM_FACTOR, 1.25).

%% @doc Parse v4 or v6 string format address to tuple.
%% `Host' itself is returned if it's not an ip string.
maybe_parse_ip(Host) ->
    case inet:parse_address(Host) of
        {ok, Addr} when is_tuple(Addr) -> Addr;
        {error, einval} -> Host
    end.

%% @doc Add `ipv6_probe' socket option if it's supported.
ipv6_probe(Opts) ->
    ipv6_probe(Opts, true).

ipv6_probe(Opts, Ipv6Probe) when is_boolean(Ipv6Probe) orelse is_integer(Ipv6Probe) ->
    Bool = try gen_tcp:ipv6_probe()
           catch _ : _ -> false end,
    ipv6_probe(Bool, Opts, Ipv6Probe).

ipv6_probe(false, Opts, _) -> Opts;
ipv6_probe(true, Opts, Ipv6Probe) -> [{ipv6_probe, Ipv6Probe} | Opts].

%% @doc Merge options
-spec(merge_opts(Opts, Opts) -> Opts when Opts :: proplists:proplist()).
merge_opts(Defaults, Options) ->
    lists:foldl(
      fun({Opt, Val}, Acc) ->
          lists:keystore(Opt, 1, Acc, {Opt, Val});
         (Opt, Acc) ->
          lists:usort([Opt | Acc])
      end, Defaults, Options).

%% @doc Apply a function to a maybe argument.
-spec(maybe_apply(fun((maybe(A)) -> maybe(A)), maybe(A))
      -> maybe(A) when A :: any()).
maybe_apply(_Fun, undefined) -> undefined;
maybe_apply(Fun, Arg) when is_function(Fun) ->
    erlang:apply(Fun, [Arg]).

-spec(compose(list(F)) -> G
  when F :: fun((any()) -> any()),
       G :: fun((any()) -> any())).
compose([F | More]) -> compose(F, More).

-spec(compose(F, G | [Gs]) -> C
  when F :: fun((X1) -> X2),
       G :: fun((X2) -> X3),
       Gs :: [fun((Xn) -> Xn1)],
       C :: fun((X1) -> Xm),
       X3 :: any(), Xn :: any(), Xn1 :: any(), Xm :: any()).
compose(F, G) when is_function(G) -> fun(X) -> G(F(X)) end;
compose(F, [G]) -> compose(F, G);
compose(F, [G | More]) -> compose(compose(F, G), More).

%% @doc RunFold
run_fold([], Acc, _State) ->
    Acc;
run_fold([Fun | More], Acc, State) ->
    run_fold(More, Fun(Acc, State), State).

%% @doc Pipeline
pipeline([], Input, State) ->
    {ok, Input, State};

pipeline([Fun | More], Input, State) ->
    case apply_fun(Fun, Input, State) of
        ok -> pipeline(More, Input, State);
        {ok, NState} ->
            pipeline(More, Input, NState);
        {ok, Output, NState} ->
            pipeline(More, Output, NState);
        {error, Reason} ->
            {error, Reason, State};
        {error, Reason, NState} ->
            {error, Reason, NState}
    end.

-compile({inline, [apply_fun/3]}).
apply_fun(Fun, Input, State) ->
    case erlang:fun_info(Fun, arity) of
        {arity, 1} -> Fun(Input);
        {arity, 2} -> Fun(Input, State)
    end.

-spec(start_timer(integer(), term()) -> reference()).
start_timer(Interval, Msg) ->
    start_timer(Interval, self(), Msg).

-spec(start_timer(integer(), pid() | atom(), term()) -> reference()).
start_timer(Interval, Dest, Msg) ->
    erlang:start_timer(erlang:ceil(Interval), Dest, Msg).

-spec(cancel_timer(maybe(reference())) -> ok).
cancel_timer(Timer) when is_reference(Timer) ->
    case erlang:cancel_timer(Timer) of
        false ->
            receive {timeout, Timer, _} -> ok after 0 -> ok end;
        _ -> ok
    end;
cancel_timer(_) -> ok.

%% @doc Drain delivers
drain_deliver() ->
    drain_deliver(-1).

drain_deliver(N) when is_integer(N) ->
    drain_deliver(N, []).

drain_deliver(0, Acc) ->
    lists:reverse(Acc);
drain_deliver(N, Acc) ->
    receive
        Deliver = {deliver, _Topic, _Msg} ->
            drain_deliver(N-1, [Deliver | Acc])
    after 0 ->
        lists:reverse(Acc)
    end.

%% @doc Drain process 'DOWN' events.
-spec(drain_down(pos_integer()) -> list(pid())).
drain_down(Cnt) when Cnt > 0 ->
    drain_down(Cnt, []).

drain_down(0, Acc) ->
    lists:reverse(Acc);
drain_down(Cnt, Acc) ->
    receive
        {'DOWN', _MRef, process, Pid, _Reason} ->
            drain_down(Cnt-1, [Pid | Acc])
    after 0 ->
        lists:reverse(Acc)
    end.

%% @doc Check process's mailbox and heapsize against OOM policy,
%% return `ok | {shutdown, Reason}' accordingly.
%% `ok': There is nothing out of the ordinary.
%% `shutdown': Some numbers (message queue length hit the limit),
%%             hence shutdown for greater good (system stability).
-spec(check_oom(emqx_types:oom_policy()) -> ok | {shutdown, term()}).
check_oom(Policy) ->
    check_oom(self(), Policy).

-spec(check_oom(pid(), emqx_types:oom_policy()) -> ok | {shutdown, term()}).
check_oom(Pid, #{message_queue_len := MaxQLen,
                 max_heap_size := MaxHeapSize}) ->
    case process_info(Pid, [message_queue_len, total_heap_size]) of
        undefined -> ok;
        [{message_queue_len, QLen}, {total_heap_size, HeapSize}] ->
            do_check_oom([{QLen, MaxQLen, message_queue_too_long},
                          {HeapSize, MaxHeapSize, proc_heap_too_large}
                         ])
    end.

do_check_oom([]) -> ok;
do_check_oom([{Val, Max, Reason} | Rest]) ->
    case is_integer(Max) andalso (0 < Max) andalso (Max < Val) of
        true  -> {shutdown, Reason};
        false -> do_check_oom(Rest)
    end.

tune_heap_size(#{max_heap_size := MaxHeapSize}) ->
    %% If set to zero, the limit is disabled.
    erlang:process_flag(max_heap_size, #{size => must_kill_heap_size(MaxHeapSize),
                                         kill => true,
                                         error_logger => true
                                        });
tune_heap_size(undefined) -> ok.

must_kill_heap_size(Size) ->
    %% We set the max allowed heap size by `erlang:process_flag(max_heap_size, #{size => Size})`,
    %% where the `Size` cannot be set to an integer lager than `(1 bsl 59) - 1` on a 64-bit system,
    %% or `(1 bsl 27) - 1` on a 32-bit system.
    MaxAllowedSize = case erlang:system_info(wordsize) of
        8 -> % arch_64
            (1 bsl 59) - 1;
        4 -> % arch_32
            (1 bsl 27) - 1
    end,
    %% We multiply the size with factor ?OOM_FACTOR, to give the
    %% process a chance to suicide by `check_oom/1`
    case ceil(Size * ?OOM_FACTOR) of
        Size0 when Size0 >= MaxAllowedSize -> MaxAllowedSize;
        Size0 -> Size0
    end.

-spec(proc_name(atom(), pos_integer()) -> atom()).
proc_name(Mod, Id) ->
    list_to_atom(lists:concat([Mod, "_", Id])).

%% Get Proc's Stats.
-spec(proc_stats() -> emqx_types:stats()).
proc_stats() -> proc_stats(self()).

-spec(proc_stats(pid()) -> emqx_types:stats()).
proc_stats(Pid) ->
    case process_info(Pid, [message_queue_len,
                            heap_size,
                            total_heap_size,
                            reductions,
                            memory]) of
        undefined -> [];
        [{message_queue_len, Len} | ProcStats] ->
            [{mailbox_len, Len} | ProcStats]
    end.

rand_seed() ->
    rand:seed(exsplus, erlang:timestamp()).

-spec(now_to_secs(erlang:timestamp()) -> pos_integer()).
now_to_secs({MegaSecs, Secs, _MicroSecs}) ->
    MegaSecs * 1000000 + Secs.

-spec(now_to_ms(erlang:timestamp()) -> pos_integer()).
now_to_ms({MegaSecs, Secs, MicroSecs}) ->
    (MegaSecs * 1000000 + Secs) * 1000 + round(MicroSecs/1000).

%% lists:index_of/2
index_of(E, L) ->
    index_of(E, 1, L).

index_of(_E, _I, []) ->
    error(badarg);
index_of(E, I, [E | _]) ->
    I;
index_of(E, I, [_ | L]) ->
    index_of(E, I+1, L).

-spec(bin2hexstr_a_f_upper(binary()) -> binary()).
bin2hexstr_a_f_upper(B) when is_binary(B) ->
    << <<(int2hexchar(H, upper)), (int2hexchar(L, upper))>> || <<H:4, L:4>> <= B>>.

-spec(bin2hexstr_a_f_lower(binary()) -> binary()).
bin2hexstr_a_f_lower(B) when is_binary(B) ->
    << <<(int2hexchar(H, lower)), (int2hexchar(L, lower))>> || <<H:4, L:4>> <= B>>.

int2hexchar(I, _) when I >= 0 andalso I < 10 -> I + $0;
int2hexchar(I, upper) -> I - 10 + $A;
int2hexchar(I, lower) -> I - 10 + $a.

-spec(hexstr2bin(binary()) -> binary()).
hexstr2bin(B) when is_binary(B) ->
    hexstr2bin(B, erlang:bit_size(B)).

hexstr2bin(B, Size) when is_binary(B) ->
    case Size rem 16 of
        0 ->
            make_binary(B);
        8 ->
            make_binary(<<"0", B/binary>>);
        _ ->
            throw({unsupport_hex_string, B, Size})
    end.

make_binary(B) -> <<<<(hexchar2int(H) * 16 + hexchar2int(L))>> || <<H:8, L:8>> <= B>>.

hexchar2int(I) when I >= $0 andalso I =< $9 -> I - $0;
hexchar2int(I) when I >= $A andalso I =< $F -> I - $A + 10;
hexchar2int(I) when I >= $a andalso I =< $f -> I - $a + 10.

%% @doc Like lists:map/2, only the callback function is evaluated
%% concurrently.
-spec pmap(fun((A) -> B), list(A)) -> list(B).
pmap(Fun, List) when is_function(Fun, 1), is_list(List) ->
    pmap(Fun, List, ?DEFAULT_PMAP_TIMEOUT).

-spec pmap(fun((A) -> B), list(A), timeout()) -> list(B).
pmap(Fun, List, Timeout) when
    is_function(Fun, 1), is_list(List), is_integer(Timeout), Timeout >= 0
->
    nolink_apply(fun() -> do_parallel_map(Fun, List) end, Timeout).

%% @doc Delegate a function to a worker process.
%% The function may spawn_link other processes but we do not
%% want the caller process to be linked.
%% This is done by isolating the possible link with a not-linked
%% middleman process.
nolink_apply(Fun) -> nolink_apply(Fun, infinity).

%% @doc Same as `nolink_apply/1', with a timeout.
-spec nolink_apply(function(), timer:timeout()) -> term().
nolink_apply(Fun, Timeout) when is_function(Fun, 0) ->
    Caller = self(),
    ResRef = make_ref(),
    Middleman = erlang:spawn(make_middleman_fn(Caller, Fun, ResRef)),
    receive
        {ResRef, {normal, Result}} ->
            Result;
        {ResRef, {exception, {C, E, S}}} ->
            erlang:raise(C, E, S);
        {ResRef, {'EXIT', Reason}} ->
            exit(Reason)
    after Timeout ->
        exit(Middleman, kill),
        exit(timeout)
    end.

-spec make_middleman_fn(pid(), fun(() -> any()), reference()) -> fun(() -> no_return()).
make_middleman_fn(Caller, Fun, ResRef) ->
    fun() ->
        process_flag(trap_exit, true),
        CallerMRef = erlang:monitor(process, Caller),
        Worker = erlang:spawn_link(make_worker_fn(Caller, Fun, ResRef)),
        receive
            {'DOWN', CallerMRef, process, _, _} ->
                %% For whatever reason, if the caller is dead,
                %% there is no reason to continue
                exit(Worker, kill),
                exit(normal);
            {'EXIT', Worker, normal} ->
                exit(normal);
            {'EXIT', Worker, Reason} ->
                %% worker exited with some reason other than 'normal'
                _ = erlang:send(Caller, {ResRef, {'EXIT', Reason}}),
                exit(normal)
        end
    end.

-spec make_worker_fn(pid(), fun(() -> any()), reference()) -> fun(() -> no_return()).
make_worker_fn(Caller, Fun, ResRef) ->
    fun() ->
        Res =
            try
                {normal, Fun()}
            catch
                C:E:S ->
                    {exception, {C, E, S}}
            end,
        _ = erlang:send(Caller, {ResRef, Res}),
        exit(normal)
    end.

do_parallel_map(Fun, List) ->
    Parent = self(),
    PidList = lists:map(
        fun(Item) ->
            erlang:spawn_link(
                fun() ->
                    Res =
                        try
                            {normal, Fun(Item)}
                        catch
                            C:E:St ->
                                {exception, {C, E, St}}
                        end,
                    Parent ! {self(), Res}
                end
            )
        end,
        List
    ),
    lists:foldr(
        fun(Pid, Acc) ->
            receive
                {Pid, {normal, Result}} ->
                    [Result | Acc];
                {Pid, {exception, {C, E, St}}} ->
                    erlang:raise(C, E, St)
            end
        end,
        [],
        PidList
    ).

-ifdef(TEST).
-include_lib("eunit/include/eunit.hrl").

ipv6_probe_test() ->
    ?assertEqual([{ipv6_probe, true}], ipv6_probe([])).

is_sane_id_test() ->
    ?assertMatch({error, _}, is_sane_id("")),
    ?assertMatch({error, _}, is_sane_id("_")),
    ?assertMatch({error, _}, is_sane_id("_aaa")),
    ?assertMatch({error, _}, is_sane_id("lkad/oddl")),
    ?assertMatch({error, _}, is_sane_id("lkad*oddl")),
    ?assertMatch({error, _}, is_sane_id("script>lkadoddl")),
    ?assertMatch({error, _}, is_sane_id("<script>lkadoddl")),

    ?assertMatch(ok, is_sane_id(<<"Abckdf_lkdfd_1222">>)),
    ?assertMatch(ok, is_sane_id("Abckdf_lkdfd_1222")),
    ?assertMatch(ok, is_sane_id("abckdf_lkdfd_1222")),
    ?assertMatch(ok, is_sane_id("abckdflkdfd1222")),
    ?assertMatch(ok, is_sane_id("abckdflkdf")),
    ?assertMatch(ok, is_sane_id("a1122222")),
    ?assertMatch(ok, is_sane_id("1223333434")),
    ?assertMatch(ok, is_sane_id("1lkdfaldk")),

    Ok = lists:flatten(lists:duplicate(256, "a")),
    Bad = Ok ++ "a",
    ?assertMatch(ok, is_sane_id(Ok)),
    ?assertMatch(ok, is_sane_id(list_to_binary(Ok))),
    ?assertMatch({error, _}, is_sane_id(Bad)),
    ?assertMatch({error, _}, is_sane_id(list_to_binary(Bad))),
    ok.

-endif.<|MERGE_RESOLUTION|>--- conflicted
+++ resolved
@@ -47,10 +47,7 @@
         , index_of/2
         , maybe_parse_ip/1
         , ipv6_probe/1
-<<<<<<< HEAD
-=======
         , ipv6_probe/2
->>>>>>> c8920b54
         , pmap/2
         , pmap/3
         ]).
