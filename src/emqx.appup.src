--- conflicted
+++ resolved
@@ -1,10 +1,6 @@
 %% -*-: erlang -*-
 {VSN,
  [
-<<<<<<< HEAD
-   {"4.3.0", [
-     {load_module, emqx_logger_jsonfmt, brutal_purge, soft_purge, []},
-=======
    {"4.3.1", [
      {load_module, emqx_connection, brutal_purge, soft_purge, []},
      {load_module, emqx_cm, brutal_purge, soft_purge, []},
@@ -26,20 +22,12 @@
      {load_module, emqx_app, brutal_purge, soft_purge, []},
      {load_module, emqx_plugins, brutal_purge, soft_purge, []},
      %%
->>>>>>> b24ae592
      {load_module, emqx_metrics, brutal_purge, soft_purge, []},
      {apply, {emqx_metrics, upgrade_retained_delayed_counter_type, []}}
    ]},
    {<<".*">>, []}
  ],
  [
-<<<<<<< HEAD
-   {"4.3.0", [
-     {load_module, emqx_logger_jsonfmt, brutal_purge, soft_purge, []},
-     %% Just load the module. We don't need to change the 'messages.retained'
-     %% and 'messages.retained' counter type.
-     {load_module, emqx_metrics, brutal_purge, soft_purge, []}
-=======
    {"4.3.1", [
      {load_module, emqx_connection, brutal_purge, soft_purge, []},
      {load_module, emqx_cm, brutal_purge, soft_purge, []},
@@ -64,7 +52,6 @@
      %% and 'messages.retained' counter type.
      {load_module, emqx_metrics, brutal_purge, soft_purge, []},
      {apply, {emqx_metrics, upgrade_retained_delayed_counter_type, []}}
->>>>>>> b24ae592
    ]},
    {<<".*">>, []}
  ]
