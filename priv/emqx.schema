--- conflicted
+++ resolved
@@ -828,11 +828,7 @@
 %% messages | bytes passed through.
 %% Numbers delimited by `|'. Zero or negative is to disable.
 {mapping, "zone.$name.force_gc_policy", "emqx.zones", [
-<<<<<<< HEAD
-   {default, "0 | 0"},
-=======
    {default, "0 | 0MB"},
->>>>>>> 05a5ad0f
    {datatype, string}
  ]}.
 
@@ -843,11 +839,7 @@
 %% Total heap size is the in Erlang 'words' not in 'bytes'.
 %% Zero or negative is to disable.
 {mapping, "zone.$name.force_shutdown_policy", "emqx.zones", [
-<<<<<<< HEAD
-  {default, "0 | 0"},
-=======
   {default, "0 | 0MB"},
->>>>>>> 05a5ad0f
   {datatype, string}
 ]}.
 
@@ -864,10 +856,6 @@
                                         bytes => list_to_integer(Bytes)}};
                ("force_shutdown_policy", Val) ->
                     [Len, Siz] = string:tokens(Val, "| "),
-<<<<<<< HEAD
-                    {force_shutdown_policy, #{message_queue_len => list_to_integer(Len),
-                                              total_heap_size => list_to_integer(Siz)}};
-=======
                     ShutdownPolicy = case cuttlefish_bytesize:parse(Siz) of
                                    {error, Reason} ->
                                        error(Reason);
@@ -876,7 +864,6 @@
                                            total_heap_size   => Siz1}
                                end,
                     {force_shutdown_policy, ShutdownPolicy};
->>>>>>> 05a5ad0f
                (Opt, Val) ->
                     {list_to_atom(Opt), Val}
             end,
