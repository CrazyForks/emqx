[
  {
    "name": "influxdb_tcp",
    "listen": "0.0.0.0:8086",
    "upstream": "influxdb_tcp:8086",
    "enabled": true
  },
  {
    "name": "influxdb_tls",
    "listen": "0.0.0.0:8087",
    "upstream": "influxdb_tls:8086",
    "enabled": true
  },
  {
    "name": "mysql_tcp",
    "listen": "0.0.0.0:3306",
    "upstream": "mysql:3306",
    "enabled": true
  },
  {
    "name": "mysql_tls",
    "listen": "0.0.0.0:3307",
    "upstream": "mysql-tls:3306",
    "enabled": true
  },

  {
    "name": "redis_single_tcp",
    "listen": "0.0.0.0:6379",
    "upstream": "redis:6379",
    "enabled": true
  },
  {
    "name": "pgsql_tcp",
    "listen": "0.0.0.0:5432",
    "upstream": "pgsql:5432",
    "enabled": true
  },
  {
    "name": "pgsql_tls",
    "listen": "0.0.0.0:5433",
    "upstream": "pgsql-tls:5432",
    "enabled": true
  },
  {
    "name": "tdengine_restful",
    "listen": "0.0.0.0:6041",
    "upstream": "tdengine:6041",
    "enabled": true
  },
  {
    "name": "dynamo",
    "listen": "0.0.0.0:8000",
    "upstream": "dynamo:8000",
    "enabled": true
  },
  {
<<<<<<< HEAD
    "name": "cassa_tcp",
    "listen": "0.0.0.0:9042",
    "upstream": "cassandra:9042",
    "enabled": true
  },
  {
    "name": "cassa_tls",
    "listen": "0.0.0.0:9142",
    "upstream": "cassandra:9142",
=======
    "name": "kafka_plain",
    "listen": "0.0.0.0:9292",
    "upstream": "kafka-1.emqx.net:9292",
    "enabled": true
  },
  {
    "name": "kafka_sasl_plain",
    "listen": "0.0.0.0:9293",
    "upstream": "kafka-1.emqx.net:9293",
    "enabled": true
  },
  {
    "name": "kafka_ssl",
    "listen": "0.0.0.0:9294",
    "upstream": "kafka-1.emqx.net:9294",
    "enabled": true
  },
  {
    "name": "kafka_sasl_ssl",
    "listen": "0.0.0.0:9295",
    "upstream": "kafka-1.emqx.net:9295",
>>>>>>> d5ea435e
    "enabled": true
  }
]<|MERGE_RESOLUTION|>--- conflicted
+++ resolved
@@ -55,17 +55,6 @@
     "enabled": true
   },
   {
-<<<<<<< HEAD
-    "name": "cassa_tcp",
-    "listen": "0.0.0.0:9042",
-    "upstream": "cassandra:9042",
-    "enabled": true
-  },
-  {
-    "name": "cassa_tls",
-    "listen": "0.0.0.0:9142",
-    "upstream": "cassandra:9142",
-=======
     "name": "kafka_plain",
     "listen": "0.0.0.0:9292",
     "upstream": "kafka-1.emqx.net:9292",
@@ -87,7 +76,18 @@
     "name": "kafka_sasl_ssl",
     "listen": "0.0.0.0:9295",
     "upstream": "kafka-1.emqx.net:9295",
->>>>>>> d5ea435e
+    "enabled": true
+  },
+  {
+    "name": "cassa_tcp",
+    "listen": "0.0.0.0:9042",
+    "upstream": "cassandra:9042",
+    "enabled": true
+  },
+  {
+    "name": "cassa_tls",
+    "listen": "0.0.0.0:9142",
+    "upstream": "cassandra:9142",
     "enabled": true
   }
 ]