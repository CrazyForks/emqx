[config var=PROFILE]
[config var=PACKAGE_PATH]
[config var=ONE_MORE_EMQX_PATH]
[config var=VSN]
[config var=OLD_VSN]
[config var=FROM_OTP_VSN]
[config var=TO_OTP_VSN]

[config shell_cmd=/bin/bash]
[config timeout=600000]

[shell http_server]
    !cd http_server
    !rebar3 shell
    ???Eshell
    ???>
    !http_server:start().
    ?Start http_server listener on 8080 successfully.
    ?ok
    ?>

[shell emqx]
    !OLD_VSN=$(echo $OLD_VSN | sed  -r 's/[v|e]//g')
    !cd $PACKAGE_PATH
<<<<<<< HEAD
    !unzip -q -o $PROFILE-$(echo $OLD_VSN | sed  -r 's/[v|e]//g')-otp${FROM_OTP_VSN}-ubuntu20.04-amd64.zip
=======
    !unzip -q -o $PROFILE-ubuntu20.04-$${OLD_VSN}-amd64.zip
>>>>>>> 3af36378
    ?SH-PROMPT

    !cd emqx
    !export EMQX_LOG__LEVEL=debug

    !./bin/emqx start
    ?EMQ X .* is started successfully!
    ?SH-PROMPT

[shell emqx2]
    !OLD_VSN=$(echo $OLD_VSN | sed  -r 's/[v|e]//g')
    !cd $PACKAGE_PATH
    !cp -f $ONE_MORE_EMQX_PATH/one_more_$(echo $PROFILE | sed 's/-/_/g').sh .
    !./one_more_$(echo $PROFILE | sed 's/-/_/g').sh emqx2
    ?SH-PROMPT
    !cd emqx2

    !export EMQX_LOG__LEVEL=debug

    !./bin/emqx start
    ?EMQ X .* is started successfully!
    ?SH-PROMPT

    !./bin/emqx_ctl cluster join emqx@127.0.0.1
    ???Join the cluster successfully.
    ?SH-PROMPT

    !./bin/emqx_ctl cluster status
    """???
    Cluster status: #{running_nodes => ['emqx2@127.0.0.1','emqx@127.0.0.1'],
                      stopped_nodes => []}
    """
    ?SH-PROMPT

    !./bin/emqx_ctl resources create 'web_hook' -i 'resource:691c29ba' -c '{"url": "http://127.0.0.1:8080/counter", "method": "POST"}'
    ?created
    ?SH-PROMPT
    !./bin/emqx_ctl rules create 'SELECT * FROM "t/#"' '[{"name":"data_to_webserver", "params": {"$$resource":  "resource:691c29ba"}}]'
    ?created
    ?SH-PROMPT
    !sleep 5
    ?SH-PROMPT

[shell emqx]
    !./bin/emqx_ctl resources list
    ?691c29ba
    ?SH-PROMPT
    !./bin/emqx_ctl rules list
    ?691c29ba
    ?SH-PROMPT
    !./bin/emqx_ctl broker metrics | grep "messages.publish"
    ???SH-PROMPT

[shell bench]
    !emqtt_bench pub -c 10 -I 1000 -t t/%i -s 64 -L 300
    ???sent

[shell emqx]
    !echo "" > log/emqx.log.1
    ?SH-PROMPT

    !cp -f ../$PROFILE-$VSN-otp${TO_OTP_VSN}-ubuntu20.04-amd64.zip releases/

    ## upgrade to the new version
    !./bin/emqx install $VSN
    ?Made release permanent: "$VSN"
    ?SH-PROMPT

    !./bin/emqx versions |grep permanent
    ?(.*)$VSN
    ?SH-PROMPT

    ## downgrade to the old version
    !./bin/emqx install $${OLD_VSN}
    ?Made release permanent:.*
    ?SH-PROMPT

    !./bin/emqx versions |grep permanent | grep -qs "$${OLD_VSN}"
    ?SH-PROMPT:
    !echo ==$$?==
    ?^==0==
    ?SH-PROMPT:

    ## again, upgrade to the new version
    !./bin/emqx install $VSN
    ?Made release permanent: "$VSN"
    ?SH-PROMPT

    !./bin/emqx versions |grep permanent
    ?(.*)$VSN
    ?SH-PROMPT

    !./bin/emqx_ctl cluster status
    """???
    Cluster status: #{running_nodes => ['emqx2@127.0.0.1','emqx@127.0.0.1'],
                      stopped_nodes => []}
    """
    ?SH-PROMPT

    !./bin/emqx_ctl plugins list | grep --color=never emqx_management
    ?Plugin\(emqx_management.*active=true\)
    ?SH-PROMPT

[shell emqx2]
    !echo "" > log/emqx.log.1
    ?SH-PROMPT

    !cp -f ../$PROFILE-$VSN-otp${TO_OTP_VSN}-ubuntu20.04-amd64.zip releases/

    ## upgrade to the new version
    !./bin/emqx install $VSN
    ?Made release permanent: "$VSN"
    ?SH-PROMPT

    !./bin/emqx versions |grep permanent
    ?(.*)$VSN
    ?SH-PROMPT

    ## downgrade to the old version
    !./bin/emqx install $${OLD_VSN}
    ?Made release permanent:.*
    ?SH-PROMPT

    !./bin/emqx versions |grep permanent | grep -qs "$${OLD_VSN}"
    ?SH-PROMPT:
    !echo ==$$?==
    ?^==0==
    ?SH-PROMPT:

    ## again, upgrade to the new version
    !./bin/emqx install $VSN
    ?Made release permanent: "$VSN"
    ?SH-PROMPT

    !./bin/emqx versions |grep permanent
    ?(.*)$VSN
    ?SH-PROMPT

    !./bin/emqx_ctl cluster status
    """???
    Cluster status: #{running_nodes => ['emqx2@127.0.0.1','emqx@127.0.0.1'],
                      stopped_nodes => []}
    """
    ?SH-PROMPT

    !./bin/emqx_ctl plugins list | grep --color=never emqx_management
    ?Plugin\(emqx_management.*active=true\)
    ?SH-PROMPT

[shell bench]
    ???publish complete
    ??SH-PROMPT:
    !sleep 30
    ?SH-PROMPT

[shell emqx]
    !./bin/emqx_ctl broker metrics | grep "messages.publish"
    ???SH-PROMPT

## We don't guarantee not to lose a single message!
## So even if we received 290~300 messages, we consider it as success
[shell bench]
    !curl --user admin:public --silent --show-error http://localhost:8081/api/v4/rules | jq -M --raw-output ".data[0].metrics[] | select(.node==\"emqx@127.0.0.1\").matched"
    ?(29[0-9])|(300)
    ?SH-PROMPT

    !curl --user admin:public --silent --show-error http://localhost:8081/api/v4/rules | jq -M --raw-output ".data[0].actions[0].metrics[] | select(.node==\"emqx@127.0.0.1\").success"
    ?(29[0-9])|(300)
    ?SH-PROMPT

    ## The /counter API is provided by .ci/fvt_test/http_server
    !curl http://127.0.0.1:8080/counter
    ?\{"data":(29[0-9])|(300),"code":0\}
    ?SH-PROMPT

[shell emqx2]
    !cat log/emqx.log.1 |grep -v 691c29ba |tail -n 100
    -error
    ??SH-PROMPT:

    !./bin/emqx stop
    ?ok
    ?SH-PROMPT:

    !rm -rf $PACKAGE_PATH/emqx2
    ?SH-PROMPT:

[shell emqx]
    !cat log/emqx.log.1 |grep -v 691c29ba |tail -n 100
    -error
    ??SH-PROMPT:

    !./bin/emqx stop
    ?ok
    ?SH-PROMPT:

    !rm -rf $PACKAGE_PATH/emqx
    ?SH-PROMPT:

[shell http_server]
    !http_server:stop().
    ?ok
    ?>
    !halt(3).
    ?SH-PROMPT:

[cleanup]
    !echo ==$$?==
    ?==0==<|MERGE_RESOLUTION|>--- conflicted
+++ resolved
@@ -22,11 +22,7 @@
 [shell emqx]
     !OLD_VSN=$(echo $OLD_VSN | sed  -r 's/[v|e]//g')
     !cd $PACKAGE_PATH
-<<<<<<< HEAD
     !unzip -q -o $PROFILE-$(echo $OLD_VSN | sed  -r 's/[v|e]//g')-otp${FROM_OTP_VSN}-ubuntu20.04-amd64.zip
-=======
-    !unzip -q -o $PROFILE-ubuntu20.04-$${OLD_VSN}-amd64.zip
->>>>>>> 3af36378
     ?SH-PROMPT
 
     !cd emqx
